--- conflicted
+++ resolved
@@ -1,103 +1,62 @@
-<<<<<<< HEAD
-cmake_minimum_required(VERSION 3.16)
-
-# Project
-project(Racoon_Works_Storm_Hacks2025 LANGUAGES CXX)
-
-# C++ standard
-set(CMAKE_CXX_STANDARD 17)
-set(CMAKE_CXX_STANDARD_REQUIRED ON)
-set(CMAKE_CXX_EXTENSIONS OFF)
-
-# On macOS, explicitly choose clang++ and libc++ if needed
-if(APPLE)
-  if(NOT CMAKE_CXX_COMPILER)
-    set(CMAKE_CXX_COMPILER "/usr/bin/clang++" CACHE STRING "C++ compiler" FORCE)
-  endif()
-  add_compile_options(-fcolor-diagnostics -fansi-escape-codes)
-  add_link_options(-stdlib=libc++)
-endif()
-
-# Include directories
-include_directories(include)
-
-# Target: scheduler (main executable)
-add_executable(scheduler
-  src/main.cpp
-  src/parser.cpp
-  src/scheduler.cpp
-  src/node.cpp
-)
-target_include_directories(scheduler PRIVATE ${CMAKE_CURRENT_SOURCE_DIR}/include ${CMAKE_CURRENT_SOURCE_DIR}/src)
-
-# Warnings
-if(CMAKE_CXX_COMPILER_ID MATCHES "Clang" OR CMAKE_CXX_COMPILER_ID MATCHES "AppleClang")
-  target_compile_options(scheduler PRIVATE -Wall -Wextra -Wpedantic)
-elseif(CMAKE_CXX_COMPILER_ID STREQUAL "GNU")
-  target_compile_options(scheduler PRIVATE -Wall -Wextra -Wpedantic)
-endif()
-
-=======
-cmake_minimum_required(VERSION 3.16)
-
-# Project
-project(Racoon_Works_Storm_Hacks2025 LANGUAGES CXX)
-
-# C++ standard
-set(CMAKE_CXX_STANDARD 17)
-set(CMAKE_CXX_STANDARD_REQUIRED ON)
-set(CMAKE_CXX_EXTENSIONS OFF)
-
-# Gurobi setup
-set(GUROBI_HOME "/opt/gurobi1100/linux64" CACHE PATH "Path to Gurobi installation")
-find_library(GUROBI_CXX_LIBRARY
-    NAMES gurobi_c++
-    HINTS ${GUROBI_HOME}/lib
-    REQUIRED)
-find_library(GUROBI_C_LIBRARY
-    NAMES gurobi110
-    HINTS ${GUROBI_HOME}/lib
-    REQUIRED)
-
-# On macOS, explicitly choose clang++ and libc++ if needed
-if(APPLE)
-  if(NOT CMAKE_CXX_COMPILER)
-    set(CMAKE_CXX_COMPILER "/usr/bin/clang++" CACHE STRING "C++ compiler" FORCE)
-  endif()
-  add_compile_options(-fcolor-diagnostics -fansi-escape-codes)
-  add_link_options(-stdlib=libc++)
-endif()
-
-# Target: scheduler (new src-based build)
-add_executable(scheduler
-  src/main.cpp
-  src/parser.cpp
-  src/scheduler.cpp
-)
-target_include_directories(scheduler PRIVATE ${CMAKE_CURRENT_SOURCE_DIR}/include ${CMAKE_CURRENT_SOURCE_DIR}/src)
-
-# Link Gurobi libraries
-target_include_directories(scheduler PRIVATE ${GUROBI_HOME}/include)
-target_link_libraries(scheduler PRIVATE ${GUROBI_CXX_LIBRARY} ${GUROBI_C_LIBRARY})
-
-# Warnings
-if(CMAKE_CXX_COMPILER_ID MATCHES "Clang" OR CMAKE_CXX_COMPILER_ID MATCHES "AppleClang")
-  target_compile_options(scheduler PRIVATE -Wall -Wextra -Wpedantic)
-elseif(CMAKE_CXX_COMPILER_ID STREQUAL "GNU")
-  target_compile_options(scheduler PRIVATE -Wall -Wextra -Wpedantic)
-endif()
-
-# Baseline executable
-add_executable(baseline
-  src/baseline.cpp
-  src/parser.cpp
-)
-target_include_directories(baseline PRIVATE ${CMAKE_CURRENT_SOURCE_DIR}/include ${CMAKE_CURRENT_SOURCE_DIR}/src)
-if(CMAKE_CXX_COMPILER_ID MATCHES "Clang" OR CMAKE_CXX_COMPILER_ID MATCHES "AppleClang")
-  target_compile_options(baseline PRIVATE -Wall -Wextra -Wpedantic)
-elseif(CMAKE_CXX_COMPILER_ID STREQUAL "GNU")
-  target_compile_options(baseline PRIVATE -Wall -Wextra -Wpedantic)
-endif()
-
-
->>>>>>> 5f3ad534
+cmake_minimum_required(VERSION 3.16)
+
+# Project
+project(Racoon_Works_Storm_Hacks2025 LANGUAGES CXX)
+
+# C++ standard
+set(CMAKE_CXX_STANDARD 17)
+set(CMAKE_CXX_STANDARD_REQUIRED ON)
+set(CMAKE_CXX_EXTENSIONS OFF)
+
+# Gurobi setup
+set(GUROBI_HOME "/opt/gurobi1100/linux64" CACHE PATH "Path to Gurobi installation")
+find_library(GUROBI_CXX_LIBRARY
+    NAMES gurobi_c++
+    HINTS ${GUROBI_HOME}/lib
+    REQUIRED)
+find_library(GUROBI_C_LIBRARY
+    NAMES gurobi110
+    HINTS ${GUROBI_HOME}/lib
+    REQUIRED)
+
+# On macOS, explicitly choose clang++ and libc++ if needed
+if(APPLE)
+  if(NOT CMAKE_CXX_COMPILER)
+    set(CMAKE_CXX_COMPILER "/usr/bin/clang++" CACHE STRING "C++ compiler" FORCE)
+  endif()
+  add_compile_options(-fcolor-diagnostics -fansi-escape-codes)
+  add_link_options(-stdlib=libc++)
+endif()
+
+# Target: scheduler (new src-based build)
+add_executable(scheduler
+  src/main.cpp
+  src/parser.cpp
+  src/scheduler.cpp
+)
+target_include_directories(scheduler PRIVATE ${CMAKE_CURRENT_SOURCE_DIR}/include ${CMAKE_CURRENT_SOURCE_DIR}/src)
+
+# Link Gurobi libraries
+target_include_directories(scheduler PRIVATE ${GUROBI_HOME}/include)
+target_link_libraries(scheduler PRIVATE ${GUROBI_CXX_LIBRARY} ${GUROBI_C_LIBRARY})
+
+# Warnings
+if(CMAKE_CXX_COMPILER_ID MATCHES "Clang" OR CMAKE_CXX_COMPILER_ID MATCHES "AppleClang")
+  target_compile_options(scheduler PRIVATE -Wall -Wextra -Wpedantic)
+elseif(CMAKE_CXX_COMPILER_ID STREQUAL "GNU")
+  target_compile_options(scheduler PRIVATE -Wall -Wextra -Wpedantic)
+endif()
+
+# Baseline executable
+add_executable(baseline
+  src/baseline.cpp
+  src/parser.cpp
+)
+target_include_directories(baseline PRIVATE ${CMAKE_CURRENT_SOURCE_DIR}/include ${CMAKE_CURRENT_SOURCE_DIR}/src)
+if(CMAKE_CXX_COMPILER_ID MATCHES "Clang" OR CMAKE_CXX_COMPILER_ID MATCHES "AppleClang")
+  target_compile_options(baseline PRIVATE -Wall -Wextra -Wpedantic)
+elseif(CMAKE_CXX_COMPILER_ID STREQUAL "GNU")
+  target_compile_options(baseline PRIVATE -Wall -Wextra -Wpedantic)
+endif()
+
+