<<<<<<< HEAD
#include "scheduler.hpp"
#include <chrono>

// Bring in implementations from the previous reference file
// Only include what's necessary here

int calculateSequentialPeak(const ScheduleState& state, const Node& node_B, int impact_A) {
    int peak_B = node_B.getPeak();
    return std::max(state.memory_peak, peak_B + impact_A);
}

bool isBetterSchedule(const ScheduleState& state1, const ScheduleState& state2, long total_memory) {
    bool s1_valid = (state1.memory_peak <= total_memory);
    bool s2_valid = (state2.memory_peak <= total_memory);
    if (!s1_valid && !s2_valid) return false;
    if (s1_valid && !s2_valid) return true;
    if (!s1_valid && s2_valid) return false;
    if (state1.total_time != state2.total_time) return state1.total_time < state2.total_time;
    return state1.memory_peak < state2.memory_peak;
}

std::unordered_set<std::string> getFreeableInputs(
    const Node& node,
    const ScheduleState& state,
    const std::unordered_map<std::string, std::unordered_set<std::string>>& dependencies) {
    std::unordered_set<std::string> freeable;
    for (const auto& input_name : node.getInputs()) {
        auto dep_it = dependencies.find(input_name);
        if (dep_it == dependencies.end()) { freeable.insert(input_name); continue; }
        bool all_consumers_done = true;
        for (const auto& consumer : dep_it->second) {
            if (state.computed.find(consumer) == state.computed.end()) { all_consumers_done = false; break; }
        }
        if (all_consumers_done) freeable.insert(input_name);
    }
    return freeable;
}

static std::vector<std::string> getReadyNodeNames(const Problem& prob, const ScheduleState& state) {
    std::vector<std::string> ready;
    ready.reserve(prob.nodes.size());
    for (const auto& kv : prob.nodes) {
        const std::string& name = kv.first;
        if (state.computed.count(name)) continue;
        const Node& n = kv.second;
        bool ok = true;
        for (const auto& inName : n.getInputs()) {
            if (state.computed.count(inName) == 0) { ok = false; break; }
        }
        if (ok) ready.push_back(name);
    }
    return ready;
}

static int calculateDynamicImpact(
    const Node& node,
    const ScheduleState& state,
    const std::unordered_map<std::string, std::unordered_set<std::string>>& dependencies,
    const std::unordered_map<std::string, int>& output_memory) {
    ScheduleState postState = state;
    postState.computed.insert(node.getName());
    auto freeable = getFreeableInputs(node, postState, dependencies);
    long freed = 0;
    for (const auto& input_name : freeable) {
        auto it = output_memory.find(input_name);
        if (it != output_memory.end()) freed += it->second;
    }
    long impact = static_cast<long>(node.getOutputMem()) - freed;
    if (impact < 0) return static_cast<int>(impact);
    if (impact > std::numeric_limits<int>::max()) impact = std::numeric_limits<int>::max();
    return static_cast<int>(impact);
}

static ScheduleState executeNode(
    const std::string& node_name,
    const Problem& prob,
    const ScheduleState& state) {
    ScheduleState next = state;
    const Node& node = prob.nodes.at(node_name);
    int predicted_peak = calculateSequentialPeak(state, node, state.current_memory);
    next.memory_peak = std::max(state.memory_peak, predicted_peak);
    ScheduleState postStateForFree = state;
    postStateForFree.computed.insert(node.getName());
    auto freeable = getFreeableInputs(node, postStateForFree, prob.dependencies);
    long freed = 0;
    for (const auto& nm : freeable) {
        auto it = next.output_memory.find(nm);
        if (it != next.output_memory.end()) { freed += it->second; next.output_memory.erase(it); }
    }
    long impact = static_cast<long>(node.getOutputMem()) - freed;
    long new_current = static_cast<long>(next.current_memory) + impact;
    if (new_current < 0) new_current = 0;
    next.current_memory = static_cast<int>(new_current);
    next.total_time += node.getTimeCost();
    next.output_memory[node.getName()] = node.getOutputMem();
    next.execution_order.push_back(node.getName());
    next.computed.insert(node.getName());
    return next;
}

static std::vector<std::string> pruneReadyListDynamic(
    const std::vector<std::string>& ready_names,
    const Problem& prob,
    const ScheduleState& state) {
    const Node* best_negative = nullptr;
    std::string best_name;
    int min_negative_peak = std::numeric_limits<int>::max();
    for (const auto& nm : ready_names) {
        const Node& node = prob.nodes.at(nm);
        int dynImpact = calculateDynamicImpact(node, state, prob.dependencies, state.output_memory);
        if (dynImpact <= 0 && node.getPeak() < min_negative_peak) {
            best_negative = &node; best_name = nm; min_negative_peak = node.getPeak();
        }
    }
    if (best_negative == nullptr) return ready_names;
    int predicted_peak = calculateSequentialPeak(state, *best_negative, state.current_memory);
    if (predicted_peak <= state.memory_peak) return {best_name};
    std::vector<std::string> pruned;
    for (const auto& nm : ready_names) {
        const Node& node = prob.nodes.at(nm);
        if (&node == best_negative || node.getPeak() < min_negative_peak) pruned.push_back(nm);
    }
    return pruned.empty() ? ready_names : pruned;
}

static void dfsSchedule(const Problem& prob, ScheduleState& current, ScheduleState& best, bool& has_best) {
    if (current.computed.size() == prob.nodes.size()) {
        if (!has_best || isBetterSchedule(current, best, prob.total_memory)) { best = current; has_best = true; }
        return;
    }
    auto ready = getReadyNodeNames(prob, current);
    if (ready.empty()) return;
    ready = pruneReadyListDynamic(ready, prob, current);
    for (const auto& nm : ready) {
        const Node& node = prob.nodes.at(nm);
        int predicted_peak = calculateSequentialPeak(current, node, current.current_memory);
        if (predicted_peak > prob.total_memory) continue;
        ScheduleState next = executeNode(nm, prob, current);
        dfsSchedule(prob, next, best, has_best);
    }
}

ScheduleState schedule(const Problem& prob) {
    ScheduleState init;
    ScheduleState best; bool has_best = false;
    dfsSchedule(prob, init, best, has_best);
    return best;
}

static void dfsScheduleLimited(const Problem& prob, ScheduleState& current, ScheduleState& best, bool& has_best,
                               size_t& expansionsLeft, const std::chrono::steady_clock::time_point& deadline) {
    if (std::chrono::steady_clock::now() > deadline || expansionsLeft == 0) return;
    if (current.computed.size() == prob.nodes.size()) {
        if (!has_best || isBetterSchedule(current, best, prob.total_memory)) { best = current; has_best = true; }
        return;
    }
    auto ready = getReadyNodeNames(prob, current);
    if (ready.empty()) return;
    ready = pruneReadyListDynamic(ready, prob, current);
    for (const auto& nm : ready) {
        if (std::chrono::steady_clock::now() > deadline || expansionsLeft == 0) return;
        const Node& node = prob.nodes.at(nm);
        int predicted_peak = calculateSequentialPeak(current, node, current.current_memory);
        if (predicted_peak > prob.total_memory) continue;
        ScheduleState next = executeNode(nm, prob, current);
        --expansionsLeft;
        dfsScheduleLimited(prob, next, best, has_best, expansionsLeft, deadline);
    }
}

ScheduleState scheduleWithLimits(const Problem& prob, size_t maxExpansions, double timeLimitSeconds) {
    ScheduleState init;
    ScheduleState best; bool has_best = false;
    if (maxExpansions == 0) maxExpansions = 100000;
    if (timeLimitSeconds <= 0.0) timeLimitSeconds = 2.0;
    auto deadline = std::chrono::steady_clock::now() + std::chrono::duration_cast<std::chrono::steady_clock::duration>(
        std::chrono::duration<double>(timeLimitSeconds));
    dfsScheduleLimited(prob, init, best, has_best, maxExpansions, deadline);
    return has_best ? best : ScheduleState{};
}

ScheduleState greedySchedule(const Problem& prob) {
    ScheduleState cur;
    // Simple greedy: repeatedly pick any ready node minimizing predicted peak, then time
    while (cur.computed.size() < prob.nodes.size()) {
        auto ready = getReadyNodeNames(prob, cur);
        if (ready.empty()) break;
        std::string bestName; int bestPredPeak = std::numeric_limits<int>::max(); int bestTime = std::numeric_limits<int>::max();
        for (const auto& nm : ready) {
            const Node& node = prob.nodes.at(nm);
            int predicted_peak = calculateSequentialPeak(cur, node, cur.current_memory);
            if (predicted_peak > prob.total_memory) continue;
            int t = node.getTimeCost();
            if (predicted_peak < bestPredPeak || (predicted_peak == bestPredPeak && t < bestTime)) {
                bestPredPeak = predicted_peak; bestTime = t; bestName = nm;
            }
        }
        if (bestName.empty()) break;
        cur = executeNode(bestName, prob, cur);
    }
    return cur;
}
=======
#include "scheduler.hpp"
#include <chrono>
#include <iostream>
#include <algorithm>
#include <map>
#include <set>
#include "gurobi_c++.h"

// Bring in implementations from the previous reference file
// Only include what's necessary here

int calculateSequentialPeak(const ScheduleState& state, const Node& node_B, int impact_A) {
    int peak_B = node_B.getPeak();
    return std::max(state.memory_peak, peak_B + impact_A);
}

bool isBetterSchedule(const ScheduleState& state1, const ScheduleState& state2, long total_memory) {
    bool s1_valid = (state1.memory_peak <= total_memory);
    bool s2_valid = (state2.memory_peak <= total_memory);
    if (!s1_valid && !s2_valid) return false;
    if (s1_valid && !s2_valid) return true;
    if (!s1_valid && s2_valid) return false;
    if (state1.total_time != state2.total_time) return state1.total_time < state2.total_time;
    return state1.memory_peak < state2.memory_peak;
}

std::unordered_set<std::string> getFreeableInputs(
    const Node& node,
    const ScheduleState& state,
    const std::unordered_map<std::string, std::unordered_set<std::string>>& dependencies) {
    std::unordered_set<std::string> freeable;
    for (const auto& input_name : node.getInputs()) {
        auto dep_it = dependencies.find(input_name);
        if (dep_it == dependencies.end()) { freeable.insert(input_name); continue; }
        bool all_consumers_done = true;
        for (const auto& consumer : dep_it->second) {
            if (state.computed.find(consumer) == state.computed.end()) { all_consumers_done = false; break; }
        }
        if (all_consumers_done) freeable.insert(input_name);
    }
    return freeable;
}

static std::vector<std::string> getReadyNodeNames(const Problem& prob, const ScheduleState& state) {
    std::vector<std::string> ready;
    ready.reserve(prob.nodes.size());
    for (const auto& kv : prob.nodes) {
        const std::string& name = kv.first;
        if (state.computed.count(name)) continue; // do not schedule original run again here
        const Node& n = kv.second;
        bool ok = true;
        for (const auto& inName : n.getInputs()) {
            // Require the input output to be currently available in memory
            if (state.output_memory.find(inName) == state.output_memory.end()) { ok = false; break; }
        }
        if (ok) ready.push_back(name);
    }
    return ready;
}

static int calculateDynamicImpact(
    const Node& node,
    const ScheduleState& state,
    const std::unordered_map<std::string, std::unordered_set<std::string>>& dependencies,
    const std::unordered_map<std::string, int>& output_memory) {
    ScheduleState postState = state;
    postState.computed.insert(node.getName());
    auto freeable = getFreeableInputs(node, postState, dependencies);
    long freed = 0;
    for (const auto& input_name : freeable) {
        auto it = output_memory.find(input_name);
        if (it != output_memory.end()) freed += it->second;
    }
    long impact = static_cast<long>(node.getOutputMem()) - freed;
    if (impact < 0) return static_cast<int>(impact);
    if (impact > std::numeric_limits<int>::max()) impact = std::numeric_limits<int>::max();
    return static_cast<int>(impact);
}

static ScheduleState executeNode(
    const std::string& node_name,
    const Problem& prob,
    const ScheduleState& state) {
    ScheduleState next = state;
    const Node& node = prob.nodes.at(node_name);
    int predicted_peak = calculateSequentialPeak(state, node, state.current_memory);
    next.memory_peak = std::max(state.memory_peak, predicted_peak);
    ScheduleState postStateForFree = state;
    postStateForFree.computed.insert(node.getName());
    auto freeable = getFreeableInputs(node, postStateForFree, prob.dependencies);
    long freed = 0;
    for (const auto& nm : freeable) {
        auto it = next.output_memory.find(nm);
        if (it != next.output_memory.end()) { freed += it->second; next.output_memory.erase(it); }
    }
    long impact = static_cast<long>(node.getOutputMem()) - freed;
    long new_current = static_cast<long>(next.current_memory) + impact;
    if (new_current < 0) new_current = 0;
    next.current_memory = static_cast<int>(new_current);
    next.total_time += node.getTimeCost();
    next.output_memory[node.getName()] = node.getOutputMem();
    next.execution_order.push_back(node.getName());
    // recompute flag: true if this node was already computed before and we are running again to restore its output
    bool isRecompute = (state.computed.find(node.getName()) != state.computed.end());
    next.recompute_flags.push_back(isRecompute);
    next.computed.insert(node.getName());
    return next;
}

static std::vector<std::string> pruneReadyListDynamic(
    const std::vector<std::string>& ready_names,
    const Problem& prob,
    const ScheduleState& state) {
    const Node* best_negative = nullptr;
    std::string best_name;
    int min_negative_peak = std::numeric_limits<int>::max();
    for (const auto& nm : ready_names) {
        const Node& node = prob.nodes.at(nm);
        int dynImpact = calculateDynamicImpact(node, state, prob.dependencies, state.output_memory);
        if (dynImpact <= 0 && node.getPeak() < min_negative_peak) {
            best_negative = &node; best_name = nm; min_negative_peak = node.getPeak();
        }
    }
    if (best_negative == nullptr) return ready_names;
    int predicted_peak = calculateSequentialPeak(state, *best_negative, state.current_memory);
    if (predicted_peak <= state.memory_peak) return {best_name};
    std::vector<std::string> pruned;
    for (const auto& nm : ready_names) {
        const Node& node = prob.nodes.at(nm);
        if (&node == best_negative || node.getPeak() < min_negative_peak) pruned.push_back(nm);
    }
    return pruned.empty() ? ready_names : pruned;
}

// Recompute candidates: nodes whose output is currently missing but needed by some uncomputed consumer,
// and whose inputs are available in memory now. We allow recomputing even if they ran before.
static std::vector<std::string> getRecomputeCandidates(const Problem& prob, const ScheduleState& state) {
    std::vector<std::string> cands;
    cands.reserve(prob.nodes.size());
    for (const auto& kv : prob.nodes) {
        const std::string& name = kv.first;
        // Skip if output already available
        if (state.output_memory.find(name) != state.output_memory.end()) continue;
        // Must have at least one consumer not yet computed
        auto itSucc = prob.successors.find(name);
        bool needed = false;
        if (itSucc != prob.successors.end()) {
            for (const auto& cons : itSucc->second) {
                if (state.computed.find(cons) == state.computed.end()) { needed = true; break; }
            }
        }
        if (!needed) continue;
        // Inputs for this node must be available to recompute now
        const Node& n = kv.second;
        bool inputsAvail = true;
        for (const auto& inName : n.getInputs()) {
            if (state.output_memory.find(inName) == state.output_memory.end()) { inputsAvail = false; break; }
        }
        if (!inputsAvail) continue;
        cands.push_back(name);
    }
    return cands;
}

// Spill: remove the largest resident output to reduce current memory
static bool trySpillLargest(ScheduleState& state) {
    if (state.output_memory.empty()) return false;
    auto it = std::max_element(state.output_memory.begin(), state.output_memory.end(),
                               [](const auto& a, const auto& b){ return a.second < b.second; });
    if (it == state.output_memory.end()) return false;
    int sz = it->second;
    state.output_memory.erase(it);
    state.current_memory = std::max(0, state.current_memory - sz);
    return true;
}

// Spill with heuristic: pick resident output maximizing (size / (recompute_time+1)) and with remaining consumers
static bool trySpillBest(const Problem& prob, ScheduleState& state) {
    std::string best; double bestScore = -1.0; int bestSize = 0;
    for (const auto& kv : state.output_memory) {
        const std::string& name = kv.first; int sz = kv.second;
        auto itNode = prob.nodes.find(name); if (itNode == prob.nodes.end()) continue;
        int t = std::max(1, itNode->second.getTimeCost());
        // Count remaining consumers
        int remaining = 0; auto itSucc = prob.successors.find(name);
        if (itSucc != prob.successors.end()) {
            for (const auto& cons : itSucc->second) if (state.computed.find(cons) == state.computed.end()) ++remaining;
        }
        if (remaining == 0) {
            // Not needed anymore; just drop it for free
            state.current_memory = std::max(0, state.current_memory - sz);
            // defer erase until after loop to avoid iterator invalidation; mark by size 0
            // But easier: erase now using a separate iterator pattern
        }
        double score = static_cast<double>(sz) / static_cast<double>(t);
        if (score > bestScore) { bestScore = score; best = name; bestSize = sz; }
    }
    if (!best.empty()) {
        state.output_memory.erase(best);
        state.current_memory = std::max(0, state.current_memory - bestSize);
        return true;
    }
    return false;
}

// Garbage-collect outputs that have no remaining consumers
static void garbageCollectOutputs(const Problem& prob, ScheduleState& state) {
    std::vector<std::string> toErase;
    for (const auto& kv : state.output_memory) {
        const std::string& name = kv.first;
        auto itSucc = prob.successors.find(name);
        bool needed = false;
        if (itSucc != prob.successors.end()) {
            for (const auto& cons : itSucc->second) {
                if (state.computed.find(cons) == state.computed.end()) { needed = true; break; }
            }
        }
        if (!needed) toErase.push_back(name);
    }
    for (const auto& name : toErase) {
        auto it = state.output_memory.find(name);
        if (it != state.output_memory.end()) {
            state.current_memory = std::max(0, state.current_memory - it->second);
            state.output_memory.erase(it);
        }
    }
}

static void dfsSchedule(const Problem& prob, ScheduleState& current, ScheduleState& best, bool& has_best) {
    if (current.computed.size() == prob.nodes.size()) {
        if (!has_best || isBetterSchedule(current, best, prob.total_memory)) { best = current; has_best = true; }
        return;
    }
    // Opportunistic GC to tighten memory before expansion
    garbageCollectOutputs(prob, current);
    auto ready = getReadyNodeNames(prob, current);
    if (ready.empty()) return;
    ready = pruneReadyListDynamic(ready, prob, current);
    for (const auto& nm : ready) {
        const Node& node = prob.nodes.at(nm);
        int predicted_peak = calculateSequentialPeak(current, node, current.current_memory);
        if (predicted_peak > prob.total_memory) continue;
        ScheduleState next = executeNode(nm, prob, current);
        dfsSchedule(prob, next, best, has_best);
    }
}

ScheduleState schedule(const Problem& prob) {
    ScheduleState init;
    ScheduleState best; bool has_best = false;
    dfsSchedule(prob, init, best, has_best);
    return best;
}

static void dfsScheduleLimited(const Problem& prob, ScheduleState& current, ScheduleState& best, bool& has_best,
                               size_t& expansionsLeft, const std::chrono::steady_clock::time_point& deadline,
                               const DebugOptions* dbg, DebugStats* stats) {
    if (std::chrono::steady_clock::now() > deadline || expansionsLeft == 0) return;
    if (current.computed.size() == prob.nodes.size()) {
        if (!has_best || isBetterSchedule(current, best, prob.total_memory)) { best = current; has_best = true; }
        return;
    }
    auto ready = getReadyNodeNames(prob, current);
    if (ready.empty()) {
        // Consider recomputation of needed but spilled outputs
        ready = getRecomputeCandidates(prob, current);
        if (ready.empty()) { if (stats) stats->deadEnds++; return; }
    }
    ready = pruneReadyListDynamic(ready, prob, current);
    // If all candidates exceed memory, attempt a spill and retry once
    bool allExceed = true;
    for (const auto& nm : ready) {
        const Node& node = prob.nodes.at(nm);
        int predicted_peak = calculateSequentialPeak(current, node, current.current_memory);
        if (predicted_peak <= prob.total_memory) { allExceed = false; break; }
    }
    if (allExceed) {
        ScheduleState spilled = current;
        if (trySpillBest(prob, spilled) || trySpillLargest(spilled)) {
            dfsScheduleLimited(prob, spilled, best, has_best, expansionsLeft, deadline, dbg, stats);
        }
        return;
    }
    for (const auto& nm : ready) {
        if (std::chrono::steady_clock::now() > deadline || expansionsLeft == 0) return;
        const Node& node = prob.nodes.at(nm);
        int predicted_peak = calculateSequentialPeak(current, node, current.current_memory);
        if (predicted_peak > prob.total_memory) { if (stats) stats->prunedByMemory++; continue; }
        ScheduleState next = executeNode(nm, prob, current);
        --expansionsLeft; if (stats) stats->expansions++;
        if (dbg && dbg->trace) {
            std::cerr << "expand: " << nm << " time=" << next.total_time
                      << " curMem=" << next.current_memory << " peak=" << next.memory_peak
                      << " readyCount=" << ready.size() << " left=" << expansionsLeft << "\n";
        }
        dfsScheduleLimited(prob, next, best, has_best, expansionsLeft, deadline, dbg, stats);
    }
}

ScheduleState scheduleWithLimits(const Problem& prob, size_t maxExpansions, double timeLimitSeconds) {
    ScheduleState init;
    ScheduleState best; bool has_best = false;
    if (maxExpansions == 0) maxExpansions = 100000;
    if (timeLimitSeconds <= 0.0) timeLimitSeconds = 2.0;
    auto deadline = std::chrono::steady_clock::now() + std::chrono::duration_cast<std::chrono::steady_clock::duration>(
        std::chrono::duration<double>(timeLimitSeconds));
    dfsScheduleLimited(prob, init, best, has_best, maxExpansions, deadline, nullptr, nullptr);
    return has_best ? best : ScheduleState{};
}

ScheduleState greedySchedule(const Problem& prob) {
    ScheduleState cur;
    // Simple greedy: repeatedly pick any ready node minimizing predicted peak, then time
    while (cur.computed.size() < prob.nodes.size()) {
        auto ready = getReadyNodeNames(prob, cur);
        if (ready.empty()) break;
        std::string bestName; int bestPredPeak = std::numeric_limits<int>::max(); int bestTime = std::numeric_limits<int>::max();
        for (const auto& nm : ready) {
            const Node& node = prob.nodes.at(nm);
            int predicted_peak = calculateSequentialPeak(cur, node, cur.current_memory);
            if (predicted_peak > prob.total_memory) continue;
            int t = node.getTimeCost();
            if (predicted_peak < bestPredPeak || (predicted_peak == bestPredPeak && t < bestTime)) {
                bestPredPeak = predicted_peak; bestTime = t; bestName = nm;
            }
        }
        if (bestName.empty()) break;
        cur = executeNode(bestName, prob, cur);
    }
    return cur;
}

// Heuristic schedule: prioritize negative-impact nodes first; otherwise minimize (peak, time)
ScheduleState heuristicSchedule(const Problem& prob) {
    ScheduleState cur;
    while (cur.computed.size() < prob.nodes.size()) {
        auto ready = getReadyNodeNames(prob, cur);
        if (ready.empty()) break;
        std::string bestName; int bestPredPeak = std::numeric_limits<int>::max(); int bestTime = std::numeric_limits<int>::max(); bool pickedNegative = false;
        for (const auto& nm : ready) {
            const Node& node = prob.nodes.at(nm);
            int predicted_peak = calculateSequentialPeak(cur, node, cur.current_memory);
            if (predicted_peak > prob.total_memory) continue;
            int dynImpact = calculateDynamicImpact(node, cur, prob.dependencies, cur.output_memory);
            if (dynImpact <= 0) {
                if (!pickedNegative || node.getPeak() < prob.nodes.at(bestName).getPeak()) { bestName = nm; pickedNegative = true; }
                continue;
            }
            if (pickedNegative) continue;
            int t = node.getTimeCost();
            if (predicted_peak < bestPredPeak || (predicted_peak == bestPredPeak && t < bestTime)) {
                bestPredPeak = predicted_peak; bestTime = t; bestName = nm;
            }
        }
        if (bestName.empty()) break;
        cur = executeNode(bestName, prob, cur);
    }
    return cur;
}

// Beam search: keep top-K partial schedules by (validity, time, peak)
ScheduleState beamSearchSchedule(const Problem& prob, size_t beamWidth, size_t maxExpansions) {
    if (beamWidth == 0) beamWidth = 32; if (maxExpansions == 0) maxExpansions = 200000;
    struct Entry { ScheduleState state; bool operator<(const Entry& other) const {
        // We want a min-heap style comparison; but for vector sort we'll use explicit key
        return false; } };
    std::vector<ScheduleState> beam; beam.reserve(beamWidth);
    beam.push_back(ScheduleState{});
    size_t expansions = 0;
    ScheduleState best; bool has_best = false;
    while (!beam.empty() && expansions < maxExpansions) {
        std::vector<ScheduleState> nextBeam;
        for (const auto& cur : beam) {
            if (cur.computed.size() == prob.nodes.size()) {
                if (!has_best || isBetterSchedule(cur, best, prob.total_memory)) { best = cur; has_best = true; }
                continue;
            }
            auto ready = getReadyNodeNames(prob, cur);
            if (ready.empty()) continue;
            // Sort candidates by predicted peak then time
            std::vector<std::pair<std::string, std::pair<int,int>>> cands;
            for (const auto& nm : ready) {
                const Node& node = prob.nodes.at(nm);
                int p = calculateSequentialPeak(cur, node, cur.current_memory);
                if (p > prob.total_memory) continue;
                cands.push_back({nm, {p, node.getTimeCost()}});
            }
            std::sort(cands.begin(), cands.end(), [](const auto& a, const auto& b){
                if (a.second.first != b.second.first) return a.second.first < b.second.first;
                return a.second.second < b.second.second;
            });
            size_t expandCount = std::min(cands.size(), beamWidth);
            for (size_t i = 0; i < expandCount && expansions < maxExpansions; ++i) {
                nextBeam.push_back(executeNode(cands[i].first, prob, cur));
                ++expansions;
            }
        }
        if (nextBeam.empty()) break;
        // Keep best beamWidth states by (validity, time, peak)
        std::sort(nextBeam.begin(), nextBeam.end(), [&](const ScheduleState& a, const ScheduleState& b){
            bool aValid = a.memory_peak <= prob.total_memory;
            bool bValid = b.memory_peak <= prob.total_memory;
            if (aValid != bValid) return aValid; // valid first
            if (a.total_time != b.total_time) return a.total_time < b.total_time;
            return a.memory_peak < b.memory_peak;
        });
        if (nextBeam.size() > beamWidth) nextBeam.resize(beamWidth);
        beam.swap(nextBeam);
    }
    return has_best ? best : (beam.empty() ? ScheduleState{} : beam.front());
}

// DP+Greedy: limited lookahead search selecting the best frontier by (feasible peak, time)
ScheduleState dpGreedySchedule(const Problem& prob, size_t lookaheadDepth, size_t branchFactor) {
    if (lookaheadDepth == 0) lookaheadDepth = 2; if (branchFactor == 0) branchFactor = 8;
    ScheduleState cur;
    while (cur.computed.size() < prob.nodes.size()) {
        auto ready = getReadyNodeNames(prob, cur);
        if (ready.empty()) break;
        // Score candidates by exploring up to lookaheadDepth with branching
        std::string bestName; int bestPeak = std::numeric_limits<int>::max(); int bestTime = std::numeric_limits<int>::max();
        // Rank current ready by predicted peak/time, take top branchFactor to explore deeper
        std::vector<std::pair<std::string, std::pair<int,int>>> cands;
        for (const auto& nm : ready) {
            const Node& node = prob.nodes.at(nm);
            int p = calculateSequentialPeak(cur, node, cur.current_memory);
            cands.push_back({nm, {p, node.getTimeCost()}});
        }
        std::sort(cands.begin(), cands.end(), [](const auto& a, const auto& b){
            if (a.second.first != b.second.first) return a.second.first < b.second.first;
            return a.second.second < b.second.second;
        });
        size_t explore = std::min(cands.size(), branchFactor);
        auto evalPath = [&](const ScheduleState& start, const std::string& first)->std::pair<int,int>{
            ScheduleState tmp = executeNode(first, prob, start);
            size_t depth = 1;
            while (depth < lookaheadDepth && tmp.computed.size() < prob.nodes.size()) {
                auto r = getReadyNodeNames(prob, tmp);
                if (r.empty()) break;
                // greedy inside lookahead: pick candidate minimizing predicted peak then time
                std::string pick; int bestP = std::numeric_limits<int>::max(); int bestT = std::numeric_limits<int>::max();
                for (const auto& nm : r) {
                    const Node& node = prob.nodes.at(nm);
                    int p = calculateSequentialPeak(tmp, node, tmp.current_memory);
                    int t = node.getTimeCost();
                    if (p < bestP || (p == bestP && t < bestT)) { bestP = p; bestT = t; pick = nm; }
                }
                if (pick.empty()) break;
                tmp = executeNode(pick, prob, tmp);
                ++depth;
            }
            return {tmp.memory_peak, tmp.total_time};
        };
        for (size_t i = 0; i < explore; ++i) {
            auto [p, t] = evalPath(cur, cands[i].first);
            if (p <= prob.total_memory && (p < bestPeak || (p == bestPeak && t < bestTime))) {
                bestPeak = p; bestTime = t; bestName = cands[i].first;
            }
        }
        if (bestName.empty()) {
            // fall back to immediate best by predicted peak
            bestName = cands.front().first;
        }
        cur = executeNode(bestName, prob, cur);
    }
    return cur;
}

ScheduleState scheduleWithDebug(const Problem& prob, size_t maxExpansions, double timeLimitSeconds,
                                const DebugOptions& opts, DebugStats& stats) {
    ScheduleState init; ScheduleState best; bool has_best = false;
    if (maxExpansions == 0) maxExpansions = 100000;
    if (timeLimitSeconds <= 0.0) timeLimitSeconds = 2.0;
    auto deadline = std::chrono::steady_clock::now() + std::chrono::duration_cast<std::chrono::steady_clock::duration>(
        std::chrono::duration<double>(timeLimitSeconds));
    size_t left = maxExpansions;
    dfsScheduleLimited(prob, init, best, has_best, left, deadline, &opts, &stats);
    if (opts.verbose) {
        std::cerr << "dbg: expansions=" << stats.expansions
                  << " prunedByMemory=" << stats.prunedByMemory
                  << " deadEnds=" << stats.deadEnds
                  << " found=" << (has_best ? 1 : 0) << "\n";
    }
    return has_best ? best : ScheduleState{};
}

// Hybrid MILP Scheduler using Gurobi with greedy warm start
ScheduleState hybridMilpSchedule(const Problem& prob, double timeLimitSeconds, bool useWarmStart) {
    try {
        
        // Create Gurobi environment and model
        GRBEnv env = GRBEnv(true);
        env.start();
        GRBModel model = GRBModel(env);
        
        // Set time limit
        model.set(GRB_DoubleParam_TimeLimit, timeLimitSeconds);
        
        // Variables: x[i][t] = 1 if node i is executed at time t
        std::map<std::string, std::vector<GRBVar>> nodeVars;
        std::vector<std::string> nodeNames;
        for (const auto& kv : prob.nodes) {
            nodeNames.push_back(kv.first);
        }
        
        int maxTime = nodeNames.size(); // Upper bound on time steps
        
        // Create binary variables x[i][t]
        for (const auto& nodeName : nodeNames) {
            nodeVars[nodeName].reserve(maxTime);
            for (int t = 0; t < maxTime; t++) {
                nodeVars[nodeName].push_back(
                    model.addVar(0.0, 1.0, 0.0, GRB_BINARY, 
                                "x_" + nodeName + "_" + std::to_string(t))
                );
            }
        }
        
        // Memory variables: m[t] = memory usage at time t
        std::vector<GRBVar> memoryVars;
        memoryVars.reserve(maxTime + 1);
        for (int t = 0; t <= maxTime; t++) {
            memoryVars.push_back(
                model.addVar(0.0, GRB_INFINITY, 0.0, GRB_CONTINUOUS, 
                            "m_" + std::to_string(t))
            );
        }
        
        // Makespan variable
        GRBVar makespan = model.addVar(0.0, GRB_INFINITY, 1.0, GRB_CONTINUOUS, "makespan");
        
        model.update();
        
        // Constraints
        
        // 1. Each node executed exactly once
        for (const auto& nodeName : nodeNames) {
            GRBLinExpr sum = 0;
            for (int t = 0; t < maxTime; t++) {
                sum += nodeVars[nodeName][t];
            }
            model.addConstr(sum == 1, "once_" + nodeName);
        }
        
        // 2. Precedence constraints
        for (const auto& kv : prob.nodes) {
            const std::string& nodeName = kv.first;
            const Node& node = kv.second;
            
            for (const auto& inputName : node.getInputs()) {
                if (prob.nodes.find(inputName) != prob.nodes.end()) {
                    // Input must finish before this node starts
                    for (int t = 0; t < maxTime; t++) {
                        GRBLinExpr predecessorSum = 0;
                        for (int tau = 0; tau <= t; tau++) {
                            if (tau < maxTime) {
                                predecessorSum += nodeVars[inputName][tau];
                            }
                        }
                        model.addConstr(predecessorSum >= nodeVars[nodeName][t], 
                                      "prec_" + inputName + "_" + nodeName + "_" + std::to_string(t));
                    }
                }
            }
        }
        
        // 3. Memory constraints (simplified)
        for (int t = 0; t < maxTime; t++) {
            GRBLinExpr memUsage = 0;
            
            for (const auto& kv : prob.nodes) {
                const std::string& nodeName = kv.first;
                const Node& node = kv.second;
                
                // Add memory for outputs of nodes executed up to time t
                GRBLinExpr nodeExecuted = 0;
                for (int tau = 0; tau <= t && tau < maxTime; tau++) {
                    nodeExecuted += nodeVars[nodeName][tau];
                }
                
                memUsage += nodeExecuted * node.getPeak();
            }
            
            model.addConstr(memoryVars[t] >= memUsage, "mem_" + std::to_string(t));
            model.addConstr(memoryVars[t] <= prob.total_memory, "mem_limit_" + std::to_string(t));
        }
        
        // 4. Makespan constraints
        for (const auto& nodeName : nodeNames) {
            const Node& node = prob.nodes.at(nodeName);
            for (int t = 0; t < maxTime; t++) {
                model.addConstr(makespan >= (t + node.getTimeCost()) * nodeVars[nodeName][t], 
                              "makespan_" + nodeName + "_" + std::to_string(t));
            }
        }
        
        // Objective: minimize makespan (with small memory penalty)
        GRBLinExpr totalMem = 0;
        for (int t = 0; t <= maxTime; t++) {
            totalMem += memoryVars[t];
        }
        model.setObjective(makespan + 0.001 * totalMem, GRB_MINIMIZE);
        
        // Warm start with greedy solution if requested
        if (useWarmStart) {
            ScheduleState greedySol = greedySchedule(prob);
            if (!greedySol.execution_order.empty()) {
                std::cout << "Using greedy warm start with " << greedySol.execution_order.size() << " operations\n";
                
                // Set warm start values
                for (int i = 0; i < (int)greedySol.execution_order.size() && i < maxTime; i++) {
                    const std::string& nodeName = greedySol.execution_order[i];
                    if (nodeVars.find(nodeName) != nodeVars.end()) {
                        for (int t = 0; t < maxTime; t++) {
                            nodeVars[nodeName][t].set(GRB_DoubleAttr_Start, (t == i) ? 1.0 : 0.0);
                        }
                    }
                }
            }
        }
        
        // Optimize
        model.optimize();
        
        // Extract solution
        ScheduleState result;
        
        if (model.get(GRB_IntAttr_Status) == GRB_OPTIMAL || 
            model.get(GRB_IntAttr_Status) == GRB_TIME_LIMIT) {
            
            std::vector<std::pair<int, std::string>> schedule;
            
            for (const auto& nodeName : nodeNames) {
                for (int t = 0; t < maxTime; t++) {
                    if (nodeVars[nodeName][t].get(GRB_DoubleAttr_X) > 0.5) {
                        schedule.push_back({t, nodeName});
                        break;
                    }
                }
            }
            
            // Sort by execution time
            std::sort(schedule.begin(), schedule.end());
            
            // Build result
            for (const auto& item : schedule) {
                result.execution_order.push_back(item.second);
            }
            
            // Calculate metrics (simplified)
            result.total_time = (long)model.get(GRB_DoubleAttr_ObjVal);
            result.memory_peak = 0;
            
            // Simulate execution to get accurate memory peak
            ScheduleState temp;
            for (const auto& nodeName : result.execution_order) {
                if (prob.nodes.find(nodeName) != prob.nodes.end()) {
                    const Node& node = prob.nodes.at(nodeName);
                    temp.memory_peak = std::max((long)temp.memory_peak, (long)(temp.memory_peak + node.getPeak()));
                    temp.computed.insert(nodeName);
                }
            }
            result.memory_peak = temp.memory_peak;
            
            std::cout << "MILP solution: makespan = " << result.total_time 
                     << ", memory peak = " << result.memory_peak << std::endl;
        } else {
            std::cout << "MILP failed to find solution, falling back to greedy" << std::endl;
            result = greedySchedule(prob);
        }
        
        return result;
        
    } catch (const std::exception& e) {
        std::cerr << "MILP error: " << e.what() << std::endl;
        std::cout << "Falling back to greedy schedule" << std::endl;
        return greedySchedule(prob);
    }
}

// Multi-Stage Hybrid Scheduler
ScheduleState hybridMultiStageSchedule(const Problem& prob, double timeLimitSeconds) {
    std::cout << "=== Multi-Stage Hybrid Scheduler ===" << std::endl;
    
    // Stage 1: Heuristic/Metaheuristic Stage
    std::cout << "Stage 1: Heuristic exploration..." << std::endl;
    
    std::vector<ScheduleState> candidates;
    std::vector<std::string> heuristicNames;
    
    // Run multiple heuristics to get diverse solutions
    auto start_time = std::chrono::steady_clock::now();
    double stage1_time = timeLimitSeconds * 0.3; // 30% of time for heuristics
    
    // 1.1 Greedy heuristic
    auto greedy_result = greedySchedule(prob);
    if (!greedy_result.execution_order.empty()) {
        candidates.push_back(greedy_result);
        heuristicNames.push_back("Greedy");
    }
    
    // 1.2 Beam search with different widths
    for (size_t width : {8, 16, 32}) {
        auto elapsed = std::chrono::duration_cast<std::chrono::seconds>(
            std::chrono::steady_clock::now() - start_time).count();
        if (elapsed > stage1_time) break;
        
        auto beam_result = beamSearchSchedule(prob, width, 50000);
        if (!beam_result.execution_order.empty()) {
            candidates.push_back(beam_result);
            heuristicNames.push_back("Beam-" + std::to_string(width));
        }
    }
    
    // 1.3 DP-Greedy with different parameters
    for (size_t depth : {2, 4}) {
        for (size_t branch : {4, 8}) {
            auto elapsed = std::chrono::duration_cast<std::chrono::seconds>(
                std::chrono::steady_clock::now() - start_time).count();
            if (elapsed > stage1_time) break;
            
            auto dp_result = dpGreedySchedule(prob, depth, branch);
            if (!dp_result.execution_order.empty()) {
                candidates.push_back(dp_result);
                heuristicNames.push_back("DP-" + std::to_string(depth) + "-" + std::to_string(branch));
            }
        }
    }
    
    std::cout << "Found " << candidates.size() << " heuristic solutions" << std::endl;
    
    if (candidates.empty()) {
        std::cout << "No heuristic solutions found, cannot proceed to MILP stage" << std::endl;
        return ScheduleState{};
    }
    
    // Select best heuristic solutions
    std::sort(candidates.begin(), candidates.end(), [&](const ScheduleState& a, const ScheduleState& b) {
        return isBetterSchedule(a, b, prob.total_memory);
    });
    
    // Keep top 3 solutions for analysis
    size_t num_candidates = std::min((size_t)3, candidates.size());
    candidates.resize(num_candidates);
    
    std::cout << "Top heuristic solutions:" << std::endl;
    for (size_t i = 0; i < candidates.size(); i++) {
        bool feasible = candidates[i].memory_peak <= prob.total_memory;
        std::cout << "  " << heuristicNames[i] << ": time=" << candidates[i].total_time 
                  << ", memory=" << candidates[i].memory_peak 
                  << "/" << prob.total_memory << (feasible ? " (feasible)" : " (infeasible)") << std::endl;
    }
    
    // Stage 2: MILP Refinement Stage
    std::cout << "Stage 2: MILP refinement..." << std::endl;
    
    double stage2_time = timeLimitSeconds * 0.6; // 60% of time for MILP
    ScheduleState best_solution = candidates[0];
    
    try {
        // Create Gurobi environment and model
        GRBEnv env = GRBEnv(true);
        env.start();
        GRBModel model = GRBModel(env);
        
        // Set time limit for MILP stage
        model.set(GRB_DoubleParam_TimeLimit, stage2_time);
        
        // Analyze heuristic solutions to identify "hard core" variables
        std::set<std::string> critical_nodes;
        std::map<std::string, std::set<int>> possible_positions;
        
        // Find nodes that appear in different positions across solutions
        for (const auto& solution : candidates) {
            for (size_t pos = 0; pos < solution.execution_order.size(); pos++) {
                const std::string& node = solution.execution_order[pos];
                possible_positions[node].insert(pos);
                
                // Mark as critical if it appears in different positions
                if (possible_positions[node].size() > 1) {
                    critical_nodes.insert(node);
                }
            }
        }
        
        std::cout << "Identified " << critical_nodes.size() << " critical nodes for MILP optimization" << std::endl;
        
        // Create focused MILP model
        std::vector<std::string> nodeNames;
        for (const auto& kv : prob.nodes) {
            nodeNames.push_back(kv.first);
        }
        
        int maxTime = nodeNames.size();
        std::map<std::string, std::vector<GRBVar>> nodeVars;
        
        // Create variables only for critical nodes or flexible positions
        for (const auto& nodeName : nodeNames) {
            nodeVars[nodeName].reserve(maxTime);
            for (int t = 0; t < maxTime; t++) {
                if (critical_nodes.count(nodeName) || 
                    possible_positions[nodeName].count(t)) {
                    nodeVars[nodeName].push_back(
                        model.addVar(0.0, 1.0, 0.0, GRB_BINARY, 
                                    "x_" + nodeName + "_" + std::to_string(t))
                    );
                } else {
                    // Fix variable based on heuristic solution
                    bool should_execute = false;
                    if (!candidates[0].execution_order.empty() && 
                        t < (int)candidates[0].execution_order.size() && 
                        candidates[0].execution_order[t] == nodeName) {
                        should_execute = true;
                    }
                    nodeVars[nodeName].push_back(
                        model.addVar(should_execute ? 1.0 : 0.0, should_execute ? 1.0 : 0.0, 
                                    0.0, GRB_BINARY, 
                                    "x_" + nodeName + "_" + std::to_string(t))
                    );
                }
            }
        }
        
        // Makespan variable
        GRBVar makespan = model.addVar(0.0, GRB_INFINITY, 1.0, GRB_CONTINUOUS, "makespan");
        
        model.update();
        
        // Add constraints (simplified for critical nodes)
        
        // Each node executed exactly once
        for (const auto& nodeName : nodeNames) {
            GRBLinExpr sum = 0;
            for (int t = 0; t < maxTime; t++) {
                sum += nodeVars[nodeName][t];
            }
            model.addConstr(sum == 1, "once_" + nodeName);
        }
        
        // Precedence constraints
        for (const auto& kv : prob.nodes) {
            const std::string& nodeName = kv.first;
            const Node& node = kv.second;
            
            for (const auto& inputName : node.getInputs()) {
                if (prob.nodes.find(inputName) != prob.nodes.end()) {
                    for (int t = 0; t < maxTime; t++) {
                        GRBLinExpr predecessorSum = 0;
                        for (int tau = 0; tau <= t; tau++) {
                            if (tau < maxTime) {
                                predecessorSum += nodeVars[inputName][tau];
                            }
                        }
                        model.addConstr(predecessorSum >= nodeVars[nodeName][t], 
                                      "prec_" + inputName + "_" + nodeName + "_" + std::to_string(t));
                    }
                }
            }
        }
        
        // Simplified memory constraints
        for (int t = 0; t < maxTime; t++) {
            GRBLinExpr memUsage = 0;
            
            for (const auto& kv : prob.nodes) {
                const std::string& nodeName = kv.first;
                const Node& node = kv.second;
                
                GRBLinExpr nodeExecuted = 0;
                for (int tau = 0; tau <= t && tau < maxTime; tau++) {
                    nodeExecuted += nodeVars[nodeName][tau];
                }
                
                memUsage += nodeExecuted * node.getPeak();
            }
            
            model.addConstr(memUsage <= prob.total_memory, "mem_limit_" + std::to_string(t));
        }
        
        // Makespan constraints
        for (const auto& nodeName : nodeNames) {
            const Node& node = prob.nodes.at(nodeName);
            for (int t = 0; t < maxTime; t++) {
                model.addConstr(makespan >= (t + node.getTimeCost()) * nodeVars[nodeName][t], 
                              "makespan_" + nodeName + "_" + std::to_string(t));
            }
        }
        
        // Objective: minimize makespan
        GRBLinExpr objective = makespan;
        model.setObjective(objective, GRB_MINIMIZE);
        
        // Set warm start from best heuristic solution
        for (int i = 0; i < (int)candidates[0].execution_order.size() && i < maxTime; i++) {
            const std::string& nodeName = candidates[0].execution_order[i];
            if (nodeVars.find(nodeName) != nodeVars.end()) {
                for (int t = 0; t < maxTime; t++) {
                    nodeVars[nodeName][t].set(GRB_DoubleAttr_Start, (t == i) ? 1.0 : 0.0);
                }
            }
        }
        
        std::cout << "Optimizing focused MILP model..." << std::endl;
        model.optimize();
        
        // Extract MILP solution
        if (model.get(GRB_IntAttr_Status) == GRB_OPTIMAL || 
            model.get(GRB_IntAttr_Status) == GRB_TIME_LIMIT) {
            
            std::vector<std::pair<int, std::string>> schedule;
            
            for (const auto& nodeName : nodeNames) {
                for (int t = 0; t < maxTime; t++) {
                    if (nodeVars[nodeName][t].get(GRB_DoubleAttr_X) > 0.5) {
                        schedule.push_back({t, nodeName});
                        break;
                    }
                }
            }
            
            std::sort(schedule.begin(), schedule.end());
            
            ScheduleState milp_result;
            for (const auto& item : schedule) {
                milp_result.execution_order.push_back(item.second);
            }
            milp_result.total_time = (long)model.get(GRB_DoubleAttr_ObjVal);
            
            std::cout << "MILP optimization completed: makespan = " << milp_result.total_time << std::endl;
            best_solution = milp_result;
        }
        
    } catch (const std::exception& e) {
        std::cerr << "MILP refinement failed: " << e.what() << std::endl;
        std::cout << "Using best heuristic solution" << std::endl;
    }
    
    // Stage 3: Validation/Simulation Stage
    std::cout << "Stage 3: Validation and simulation..." << std::endl;
    
    // Simulate the schedule to get accurate memory usage
    ScheduleState validated_result;
    validated_result.execution_order = best_solution.execution_order;
    
    int current_memory = 0;
    int memory_peak = 0;
    int total_time = 0;
    std::unordered_set<std::string> computed;
    std::unordered_map<std::string, int> output_memory;
    
    for (const auto& nodeName : validated_result.execution_order) {
        if (prob.nodes.find(nodeName) == prob.nodes.end()) continue;
        
        const Node& node = prob.nodes.at(nodeName);
        
        // Add this node's memory requirements
        current_memory += node.getPeak();
        memory_peak = std::max(memory_peak, current_memory);
        total_time += node.getTimeCost();
        
        // Track outputs
        output_memory[nodeName] = node.getOutputMem();
        computed.insert(nodeName);
        
        // Free inputs that are no longer needed
        for (const auto& inputName : node.getInputs()) {
            if (output_memory.count(inputName)) {
                bool canFree = true;
                // Check if any uncomputed nodes still need this input
                for (const auto& kv : prob.nodes) {
                    if (!computed.count(kv.first)) {
                        for (const auto& inp : kv.second.getInputs()) {
                            if (inp == inputName) {
                                canFree = false;
                                break;
                            }
                        }
                        if (!canFree) break;
                    }
                }
                
                if (canFree) {
                    current_memory -= output_memory[inputName];
                    output_memory.erase(inputName);
                }
            }
        }
    }
    
    validated_result.memory_peak = memory_peak;
    validated_result.total_time = total_time;
    validated_result.current_memory = current_memory;
    validated_result.computed = computed;
    validated_result.output_memory = output_memory;
    
    // Validation check
    bool is_feasible = (validated_result.memory_peak <= prob.total_memory);
    bool is_complete = (validated_result.execution_order.size() == prob.nodes.size());
    
    std::cout << "Validation results:" << std::endl;
    std::cout << "  Complete: " << (is_complete ? "Yes" : "No") << std::endl;
    std::cout << "  Feasible: " << (is_feasible ? "Yes" : "No") << std::endl;
    std::cout << "  Total time: " << validated_result.total_time << std::endl;
    std::cout << "  Memory peak: " << validated_result.memory_peak 
              << "/" << prob.total_memory << std::endl;
    
    if (!is_feasible && candidates.size() > 1) {
        std::cout << "Primary solution infeasible, trying backup heuristic..." << std::endl;
        return candidates[1]; // Return second-best heuristic solution
    }
    
    return validated_result;
}


>>>>>>> 5f3ad534
<|MERGE_RESOLUTION|>--- conflicted
+++ resolved
@@ -1,1220 +1,1015 @@
-<<<<<<< HEAD
-#include "scheduler.hpp"
-#include <chrono>
-
-// Bring in implementations from the previous reference file
-// Only include what's necessary here
-
-int calculateSequentialPeak(const ScheduleState& state, const Node& node_B, int impact_A) {
-    int peak_B = node_B.getPeak();
-    return std::max(state.memory_peak, peak_B + impact_A);
-}
-
-bool isBetterSchedule(const ScheduleState& state1, const ScheduleState& state2, long total_memory) {
-    bool s1_valid = (state1.memory_peak <= total_memory);
-    bool s2_valid = (state2.memory_peak <= total_memory);
-    if (!s1_valid && !s2_valid) return false;
-    if (s1_valid && !s2_valid) return true;
-    if (!s1_valid && s2_valid) return false;
-    if (state1.total_time != state2.total_time) return state1.total_time < state2.total_time;
-    return state1.memory_peak < state2.memory_peak;
-}
-
-std::unordered_set<std::string> getFreeableInputs(
-    const Node& node,
-    const ScheduleState& state,
-    const std::unordered_map<std::string, std::unordered_set<std::string>>& dependencies) {
-    std::unordered_set<std::string> freeable;
-    for (const auto& input_name : node.getInputs()) {
-        auto dep_it = dependencies.find(input_name);
-        if (dep_it == dependencies.end()) { freeable.insert(input_name); continue; }
-        bool all_consumers_done = true;
-        for (const auto& consumer : dep_it->second) {
-            if (state.computed.find(consumer) == state.computed.end()) { all_consumers_done = false; break; }
-        }
-        if (all_consumers_done) freeable.insert(input_name);
-    }
-    return freeable;
-}
-
-static std::vector<std::string> getReadyNodeNames(const Problem& prob, const ScheduleState& state) {
-    std::vector<std::string> ready;
-    ready.reserve(prob.nodes.size());
-    for (const auto& kv : prob.nodes) {
-        const std::string& name = kv.first;
-        if (state.computed.count(name)) continue;
-        const Node& n = kv.second;
-        bool ok = true;
-        for (const auto& inName : n.getInputs()) {
-            if (state.computed.count(inName) == 0) { ok = false; break; }
-        }
-        if (ok) ready.push_back(name);
-    }
-    return ready;
-}
-
-static int calculateDynamicImpact(
-    const Node& node,
-    const ScheduleState& state,
-    const std::unordered_map<std::string, std::unordered_set<std::string>>& dependencies,
-    const std::unordered_map<std::string, int>& output_memory) {
-    ScheduleState postState = state;
-    postState.computed.insert(node.getName());
-    auto freeable = getFreeableInputs(node, postState, dependencies);
-    long freed = 0;
-    for (const auto& input_name : freeable) {
-        auto it = output_memory.find(input_name);
-        if (it != output_memory.end()) freed += it->second;
-    }
-    long impact = static_cast<long>(node.getOutputMem()) - freed;
-    if (impact < 0) return static_cast<int>(impact);
-    if (impact > std::numeric_limits<int>::max()) impact = std::numeric_limits<int>::max();
-    return static_cast<int>(impact);
-}
-
-static ScheduleState executeNode(
-    const std::string& node_name,
-    const Problem& prob,
-    const ScheduleState& state) {
-    ScheduleState next = state;
-    const Node& node = prob.nodes.at(node_name);
-    int predicted_peak = calculateSequentialPeak(state, node, state.current_memory);
-    next.memory_peak = std::max(state.memory_peak, predicted_peak);
-    ScheduleState postStateForFree = state;
-    postStateForFree.computed.insert(node.getName());
-    auto freeable = getFreeableInputs(node, postStateForFree, prob.dependencies);
-    long freed = 0;
-    for (const auto& nm : freeable) {
-        auto it = next.output_memory.find(nm);
-        if (it != next.output_memory.end()) { freed += it->second; next.output_memory.erase(it); }
-    }
-    long impact = static_cast<long>(node.getOutputMem()) - freed;
-    long new_current = static_cast<long>(next.current_memory) + impact;
-    if (new_current < 0) new_current = 0;
-    next.current_memory = static_cast<int>(new_current);
-    next.total_time += node.getTimeCost();
-    next.output_memory[node.getName()] = node.getOutputMem();
-    next.execution_order.push_back(node.getName());
-    next.computed.insert(node.getName());
-    return next;
-}
-
-static std::vector<std::string> pruneReadyListDynamic(
-    const std::vector<std::string>& ready_names,
-    const Problem& prob,
-    const ScheduleState& state) {
-    const Node* best_negative = nullptr;
-    std::string best_name;
-    int min_negative_peak = std::numeric_limits<int>::max();
-    for (const auto& nm : ready_names) {
-        const Node& node = prob.nodes.at(nm);
-        int dynImpact = calculateDynamicImpact(node, state, prob.dependencies, state.output_memory);
-        if (dynImpact <= 0 && node.getPeak() < min_negative_peak) {
-            best_negative = &node; best_name = nm; min_negative_peak = node.getPeak();
-        }
-    }
-    if (best_negative == nullptr) return ready_names;
-    int predicted_peak = calculateSequentialPeak(state, *best_negative, state.current_memory);
-    if (predicted_peak <= state.memory_peak) return {best_name};
-    std::vector<std::string> pruned;
-    for (const auto& nm : ready_names) {
-        const Node& node = prob.nodes.at(nm);
-        if (&node == best_negative || node.getPeak() < min_negative_peak) pruned.push_back(nm);
-    }
-    return pruned.empty() ? ready_names : pruned;
-}
-
-static void dfsSchedule(const Problem& prob, ScheduleState& current, ScheduleState& best, bool& has_best) {
-    if (current.computed.size() == prob.nodes.size()) {
-        if (!has_best || isBetterSchedule(current, best, prob.total_memory)) { best = current; has_best = true; }
-        return;
-    }
-    auto ready = getReadyNodeNames(prob, current);
-    if (ready.empty()) return;
-    ready = pruneReadyListDynamic(ready, prob, current);
-    for (const auto& nm : ready) {
-        const Node& node = prob.nodes.at(nm);
-        int predicted_peak = calculateSequentialPeak(current, node, current.current_memory);
-        if (predicted_peak > prob.total_memory) continue;
-        ScheduleState next = executeNode(nm, prob, current);
-        dfsSchedule(prob, next, best, has_best);
-    }
-}
-
-ScheduleState schedule(const Problem& prob) {
-    ScheduleState init;
-    ScheduleState best; bool has_best = false;
-    dfsSchedule(prob, init, best, has_best);
-    return best;
-}
-
-static void dfsScheduleLimited(const Problem& prob, ScheduleState& current, ScheduleState& best, bool& has_best,
-                               size_t& expansionsLeft, const std::chrono::steady_clock::time_point& deadline) {
-    if (std::chrono::steady_clock::now() > deadline || expansionsLeft == 0) return;
-    if (current.computed.size() == prob.nodes.size()) {
-        if (!has_best || isBetterSchedule(current, best, prob.total_memory)) { best = current; has_best = true; }
-        return;
-    }
-    auto ready = getReadyNodeNames(prob, current);
-    if (ready.empty()) return;
-    ready = pruneReadyListDynamic(ready, prob, current);
-    for (const auto& nm : ready) {
-        if (std::chrono::steady_clock::now() > deadline || expansionsLeft == 0) return;
-        const Node& node = prob.nodes.at(nm);
-        int predicted_peak = calculateSequentialPeak(current, node, current.current_memory);
-        if (predicted_peak > prob.total_memory) continue;
-        ScheduleState next = executeNode(nm, prob, current);
-        --expansionsLeft;
-        dfsScheduleLimited(prob, next, best, has_best, expansionsLeft, deadline);
-    }
-}
-
-ScheduleState scheduleWithLimits(const Problem& prob, size_t maxExpansions, double timeLimitSeconds) {
-    ScheduleState init;
-    ScheduleState best; bool has_best = false;
-    if (maxExpansions == 0) maxExpansions = 100000;
-    if (timeLimitSeconds <= 0.0) timeLimitSeconds = 2.0;
-    auto deadline = std::chrono::steady_clock::now() + std::chrono::duration_cast<std::chrono::steady_clock::duration>(
-        std::chrono::duration<double>(timeLimitSeconds));
-    dfsScheduleLimited(prob, init, best, has_best, maxExpansions, deadline);
-    return has_best ? best : ScheduleState{};
-}
-
-ScheduleState greedySchedule(const Problem& prob) {
-    ScheduleState cur;
-    // Simple greedy: repeatedly pick any ready node minimizing predicted peak, then time
-    while (cur.computed.size() < prob.nodes.size()) {
-        auto ready = getReadyNodeNames(prob, cur);
-        if (ready.empty()) break;
-        std::string bestName; int bestPredPeak = std::numeric_limits<int>::max(); int bestTime = std::numeric_limits<int>::max();
-        for (const auto& nm : ready) {
-            const Node& node = prob.nodes.at(nm);
-            int predicted_peak = calculateSequentialPeak(cur, node, cur.current_memory);
-            if (predicted_peak > prob.total_memory) continue;
-            int t = node.getTimeCost();
-            if (predicted_peak < bestPredPeak || (predicted_peak == bestPredPeak && t < bestTime)) {
-                bestPredPeak = predicted_peak; bestTime = t; bestName = nm;
-            }
-        }
-        if (bestName.empty()) break;
-        cur = executeNode(bestName, prob, cur);
-    }
-    return cur;
-}
-=======
-#include "scheduler.hpp"
-#include <chrono>
-#include <iostream>
-#include <algorithm>
-#include <map>
-#include <set>
-#include "gurobi_c++.h"
-
-// Bring in implementations from the previous reference file
-// Only include what's necessary here
-
-int calculateSequentialPeak(const ScheduleState& state, const Node& node_B, int impact_A) {
-    int peak_B = node_B.getPeak();
-    return std::max(state.memory_peak, peak_B + impact_A);
-}
-
-bool isBetterSchedule(const ScheduleState& state1, const ScheduleState& state2, long total_memory) {
-    bool s1_valid = (state1.memory_peak <= total_memory);
-    bool s2_valid = (state2.memory_peak <= total_memory);
-    if (!s1_valid && !s2_valid) return false;
-    if (s1_valid && !s2_valid) return true;
-    if (!s1_valid && s2_valid) return false;
-    if (state1.total_time != state2.total_time) return state1.total_time < state2.total_time;
-    return state1.memory_peak < state2.memory_peak;
-}
-
-std::unordered_set<std::string> getFreeableInputs(
-    const Node& node,
-    const ScheduleState& state,
-    const std::unordered_map<std::string, std::unordered_set<std::string>>& dependencies) {
-    std::unordered_set<std::string> freeable;
-    for (const auto& input_name : node.getInputs()) {
-        auto dep_it = dependencies.find(input_name);
-        if (dep_it == dependencies.end()) { freeable.insert(input_name); continue; }
-        bool all_consumers_done = true;
-        for (const auto& consumer : dep_it->second) {
-            if (state.computed.find(consumer) == state.computed.end()) { all_consumers_done = false; break; }
-        }
-        if (all_consumers_done) freeable.insert(input_name);
-    }
-    return freeable;
-}
-
-static std::vector<std::string> getReadyNodeNames(const Problem& prob, const ScheduleState& state) {
-    std::vector<std::string> ready;
-    ready.reserve(prob.nodes.size());
-    for (const auto& kv : prob.nodes) {
-        const std::string& name = kv.first;
-        if (state.computed.count(name)) continue; // do not schedule original run again here
-        const Node& n = kv.second;
-        bool ok = true;
-        for (const auto& inName : n.getInputs()) {
-            // Require the input output to be currently available in memory
-            if (state.output_memory.find(inName) == state.output_memory.end()) { ok = false; break; }
-        }
-        if (ok) ready.push_back(name);
-    }
-    return ready;
-}
-
-static int calculateDynamicImpact(
-    const Node& node,
-    const ScheduleState& state,
-    const std::unordered_map<std::string, std::unordered_set<std::string>>& dependencies,
-    const std::unordered_map<std::string, int>& output_memory) {
-    ScheduleState postState = state;
-    postState.computed.insert(node.getName());
-    auto freeable = getFreeableInputs(node, postState, dependencies);
-    long freed = 0;
-    for (const auto& input_name : freeable) {
-        auto it = output_memory.find(input_name);
-        if (it != output_memory.end()) freed += it->second;
-    }
-    long impact = static_cast<long>(node.getOutputMem()) - freed;
-    if (impact < 0) return static_cast<int>(impact);
-    if (impact > std::numeric_limits<int>::max()) impact = std::numeric_limits<int>::max();
-    return static_cast<int>(impact);
-}
-
-static ScheduleState executeNode(
-    const std::string& node_name,
-    const Problem& prob,
-    const ScheduleState& state) {
-    ScheduleState next = state;
-    const Node& node = prob.nodes.at(node_name);
-    int predicted_peak = calculateSequentialPeak(state, node, state.current_memory);
-    next.memory_peak = std::max(state.memory_peak, predicted_peak);
-    ScheduleState postStateForFree = state;
-    postStateForFree.computed.insert(node.getName());
-    auto freeable = getFreeableInputs(node, postStateForFree, prob.dependencies);
-    long freed = 0;
-    for (const auto& nm : freeable) {
-        auto it = next.output_memory.find(nm);
-        if (it != next.output_memory.end()) { freed += it->second; next.output_memory.erase(it); }
-    }
-    long impact = static_cast<long>(node.getOutputMem()) - freed;
-    long new_current = static_cast<long>(next.current_memory) + impact;
-    if (new_current < 0) new_current = 0;
-    next.current_memory = static_cast<int>(new_current);
-    next.total_time += node.getTimeCost();
-    next.output_memory[node.getName()] = node.getOutputMem();
-    next.execution_order.push_back(node.getName());
-    // recompute flag: true if this node was already computed before and we are running again to restore its output
-    bool isRecompute = (state.computed.find(node.getName()) != state.computed.end());
-    next.recompute_flags.push_back(isRecompute);
-    next.computed.insert(node.getName());
-    return next;
-}
-
-static std::vector<std::string> pruneReadyListDynamic(
-    const std::vector<std::string>& ready_names,
-    const Problem& prob,
-    const ScheduleState& state) {
-    const Node* best_negative = nullptr;
-    std::string best_name;
-    int min_negative_peak = std::numeric_limits<int>::max();
-    for (const auto& nm : ready_names) {
-        const Node& node = prob.nodes.at(nm);
-        int dynImpact = calculateDynamicImpact(node, state, prob.dependencies, state.output_memory);
-        if (dynImpact <= 0 && node.getPeak() < min_negative_peak) {
-            best_negative = &node; best_name = nm; min_negative_peak = node.getPeak();
-        }
-    }
-    if (best_negative == nullptr) return ready_names;
-    int predicted_peak = calculateSequentialPeak(state, *best_negative, state.current_memory);
-    if (predicted_peak <= state.memory_peak) return {best_name};
-    std::vector<std::string> pruned;
-    for (const auto& nm : ready_names) {
-        const Node& node = prob.nodes.at(nm);
-        if (&node == best_negative || node.getPeak() < min_negative_peak) pruned.push_back(nm);
-    }
-    return pruned.empty() ? ready_names : pruned;
-}
-
-// Recompute candidates: nodes whose output is currently missing but needed by some uncomputed consumer,
-// and whose inputs are available in memory now. We allow recomputing even if they ran before.
-static std::vector<std::string> getRecomputeCandidates(const Problem& prob, const ScheduleState& state) {
-    std::vector<std::string> cands;
-    cands.reserve(prob.nodes.size());
-    for (const auto& kv : prob.nodes) {
-        const std::string& name = kv.first;
-        // Skip if output already available
-        if (state.output_memory.find(name) != state.output_memory.end()) continue;
-        // Must have at least one consumer not yet computed
-        auto itSucc = prob.successors.find(name);
-        bool needed = false;
-        if (itSucc != prob.successors.end()) {
-            for (const auto& cons : itSucc->second) {
-                if (state.computed.find(cons) == state.computed.end()) { needed = true; break; }
-            }
-        }
-        if (!needed) continue;
-        // Inputs for this node must be available to recompute now
-        const Node& n = kv.second;
-        bool inputsAvail = true;
-        for (const auto& inName : n.getInputs()) {
-            if (state.output_memory.find(inName) == state.output_memory.end()) { inputsAvail = false; break; }
-        }
-        if (!inputsAvail) continue;
-        cands.push_back(name);
-    }
-    return cands;
-}
-
-// Spill: remove the largest resident output to reduce current memory
-static bool trySpillLargest(ScheduleState& state) {
-    if (state.output_memory.empty()) return false;
-    auto it = std::max_element(state.output_memory.begin(), state.output_memory.end(),
-                               [](const auto& a, const auto& b){ return a.second < b.second; });
-    if (it == state.output_memory.end()) return false;
-    int sz = it->second;
-    state.output_memory.erase(it);
-    state.current_memory = std::max(0, state.current_memory - sz);
-    return true;
-}
-
-// Spill with heuristic: pick resident output maximizing (size / (recompute_time+1)) and with remaining consumers
-static bool trySpillBest(const Problem& prob, ScheduleState& state) {
-    std::string best; double bestScore = -1.0; int bestSize = 0;
-    for (const auto& kv : state.output_memory) {
-        const std::string& name = kv.first; int sz = kv.second;
-        auto itNode = prob.nodes.find(name); if (itNode == prob.nodes.end()) continue;
-        int t = std::max(1, itNode->second.getTimeCost());
-        // Count remaining consumers
-        int remaining = 0; auto itSucc = prob.successors.find(name);
-        if (itSucc != prob.successors.end()) {
-            for (const auto& cons : itSucc->second) if (state.computed.find(cons) == state.computed.end()) ++remaining;
-        }
-        if (remaining == 0) {
-            // Not needed anymore; just drop it for free
-            state.current_memory = std::max(0, state.current_memory - sz);
-            // defer erase until after loop to avoid iterator invalidation; mark by size 0
-            // But easier: erase now using a separate iterator pattern
-        }
-        double score = static_cast<double>(sz) / static_cast<double>(t);
-        if (score > bestScore) { bestScore = score; best = name; bestSize = sz; }
-    }
-    if (!best.empty()) {
-        state.output_memory.erase(best);
-        state.current_memory = std::max(0, state.current_memory - bestSize);
-        return true;
-    }
-    return false;
-}
-
-// Garbage-collect outputs that have no remaining consumers
-static void garbageCollectOutputs(const Problem& prob, ScheduleState& state) {
-    std::vector<std::string> toErase;
-    for (const auto& kv : state.output_memory) {
-        const std::string& name = kv.first;
-        auto itSucc = prob.successors.find(name);
-        bool needed = false;
-        if (itSucc != prob.successors.end()) {
-            for (const auto& cons : itSucc->second) {
-                if (state.computed.find(cons) == state.computed.end()) { needed = true; break; }
-            }
-        }
-        if (!needed) toErase.push_back(name);
-    }
-    for (const auto& name : toErase) {
-        auto it = state.output_memory.find(name);
-        if (it != state.output_memory.end()) {
-            state.current_memory = std::max(0, state.current_memory - it->second);
-            state.output_memory.erase(it);
-        }
-    }
-}
-
-static void dfsSchedule(const Problem& prob, ScheduleState& current, ScheduleState& best, bool& has_best) {
-    if (current.computed.size() == prob.nodes.size()) {
-        if (!has_best || isBetterSchedule(current, best, prob.total_memory)) { best = current; has_best = true; }
-        return;
-    }
-    // Opportunistic GC to tighten memory before expansion
-    garbageCollectOutputs(prob, current);
-    auto ready = getReadyNodeNames(prob, current);
-    if (ready.empty()) return;
-    ready = pruneReadyListDynamic(ready, prob, current);
-    for (const auto& nm : ready) {
-        const Node& node = prob.nodes.at(nm);
-        int predicted_peak = calculateSequentialPeak(current, node, current.current_memory);
-        if (predicted_peak > prob.total_memory) continue;
-        ScheduleState next = executeNode(nm, prob, current);
-        dfsSchedule(prob, next, best, has_best);
-    }
-}
-
-ScheduleState schedule(const Problem& prob) {
-    ScheduleState init;
-    ScheduleState best; bool has_best = false;
-    dfsSchedule(prob, init, best, has_best);
-    return best;
-}
-
-static void dfsScheduleLimited(const Problem& prob, ScheduleState& current, ScheduleState& best, bool& has_best,
-                               size_t& expansionsLeft, const std::chrono::steady_clock::time_point& deadline,
-                               const DebugOptions* dbg, DebugStats* stats) {
-    if (std::chrono::steady_clock::now() > deadline || expansionsLeft == 0) return;
-    if (current.computed.size() == prob.nodes.size()) {
-        if (!has_best || isBetterSchedule(current, best, prob.total_memory)) { best = current; has_best = true; }
-        return;
-    }
-    auto ready = getReadyNodeNames(prob, current);
-    if (ready.empty()) {
-        // Consider recomputation of needed but spilled outputs
-        ready = getRecomputeCandidates(prob, current);
-        if (ready.empty()) { if (stats) stats->deadEnds++; return; }
-    }
-    ready = pruneReadyListDynamic(ready, prob, current);
-    // If all candidates exceed memory, attempt a spill and retry once
-    bool allExceed = true;
-    for (const auto& nm : ready) {
-        const Node& node = prob.nodes.at(nm);
-        int predicted_peak = calculateSequentialPeak(current, node, current.current_memory);
-        if (predicted_peak <= prob.total_memory) { allExceed = false; break; }
-    }
-    if (allExceed) {
-        ScheduleState spilled = current;
-        if (trySpillBest(prob, spilled) || trySpillLargest(spilled)) {
-            dfsScheduleLimited(prob, spilled, best, has_best, expansionsLeft, deadline, dbg, stats);
-        }
-        return;
-    }
-    for (const auto& nm : ready) {
-        if (std::chrono::steady_clock::now() > deadline || expansionsLeft == 0) return;
-        const Node& node = prob.nodes.at(nm);
-        int predicted_peak = calculateSequentialPeak(current, node, current.current_memory);
-        if (predicted_peak > prob.total_memory) { if (stats) stats->prunedByMemory++; continue; }
-        ScheduleState next = executeNode(nm, prob, current);
-        --expansionsLeft; if (stats) stats->expansions++;
-        if (dbg && dbg->trace) {
-            std::cerr << "expand: " << nm << " time=" << next.total_time
-                      << " curMem=" << next.current_memory << " peak=" << next.memory_peak
-                      << " readyCount=" << ready.size() << " left=" << expansionsLeft << "\n";
-        }
-        dfsScheduleLimited(prob, next, best, has_best, expansionsLeft, deadline, dbg, stats);
-    }
-}
-
-ScheduleState scheduleWithLimits(const Problem& prob, size_t maxExpansions, double timeLimitSeconds) {
-    ScheduleState init;
-    ScheduleState best; bool has_best = false;
-    if (maxExpansions == 0) maxExpansions = 100000;
-    if (timeLimitSeconds <= 0.0) timeLimitSeconds = 2.0;
-    auto deadline = std::chrono::steady_clock::now() + std::chrono::duration_cast<std::chrono::steady_clock::duration>(
-        std::chrono::duration<double>(timeLimitSeconds));
-    dfsScheduleLimited(prob, init, best, has_best, maxExpansions, deadline, nullptr, nullptr);
-    return has_best ? best : ScheduleState{};
-}
-
-ScheduleState greedySchedule(const Problem& prob) {
-    ScheduleState cur;
-    // Simple greedy: repeatedly pick any ready node minimizing predicted peak, then time
-    while (cur.computed.size() < prob.nodes.size()) {
-        auto ready = getReadyNodeNames(prob, cur);
-        if (ready.empty()) break;
-        std::string bestName; int bestPredPeak = std::numeric_limits<int>::max(); int bestTime = std::numeric_limits<int>::max();
-        for (const auto& nm : ready) {
-            const Node& node = prob.nodes.at(nm);
-            int predicted_peak = calculateSequentialPeak(cur, node, cur.current_memory);
-            if (predicted_peak > prob.total_memory) continue;
-            int t = node.getTimeCost();
-            if (predicted_peak < bestPredPeak || (predicted_peak == bestPredPeak && t < bestTime)) {
-                bestPredPeak = predicted_peak; bestTime = t; bestName = nm;
-            }
-        }
-        if (bestName.empty()) break;
-        cur = executeNode(bestName, prob, cur);
-    }
-    return cur;
-}
-
-// Heuristic schedule: prioritize negative-impact nodes first; otherwise minimize (peak, time)
-ScheduleState heuristicSchedule(const Problem& prob) {
-    ScheduleState cur;
-    while (cur.computed.size() < prob.nodes.size()) {
-        auto ready = getReadyNodeNames(prob, cur);
-        if (ready.empty()) break;
-        std::string bestName; int bestPredPeak = std::numeric_limits<int>::max(); int bestTime = std::numeric_limits<int>::max(); bool pickedNegative = false;
-        for (const auto& nm : ready) {
-            const Node& node = prob.nodes.at(nm);
-            int predicted_peak = calculateSequentialPeak(cur, node, cur.current_memory);
-            if (predicted_peak > prob.total_memory) continue;
-            int dynImpact = calculateDynamicImpact(node, cur, prob.dependencies, cur.output_memory);
-            if (dynImpact <= 0) {
-                if (!pickedNegative || node.getPeak() < prob.nodes.at(bestName).getPeak()) { bestName = nm; pickedNegative = true; }
-                continue;
-            }
-            if (pickedNegative) continue;
-            int t = node.getTimeCost();
-            if (predicted_peak < bestPredPeak || (predicted_peak == bestPredPeak && t < bestTime)) {
-                bestPredPeak = predicted_peak; bestTime = t; bestName = nm;
-            }
-        }
-        if (bestName.empty()) break;
-        cur = executeNode(bestName, prob, cur);
-    }
-    return cur;
-}
-
-// Beam search: keep top-K partial schedules by (validity, time, peak)
-ScheduleState beamSearchSchedule(const Problem& prob, size_t beamWidth, size_t maxExpansions) {
-    if (beamWidth == 0) beamWidth = 32; if (maxExpansions == 0) maxExpansions = 200000;
-    struct Entry { ScheduleState state; bool operator<(const Entry& other) const {
-        // We want a min-heap style comparison; but for vector sort we'll use explicit key
-        return false; } };
-    std::vector<ScheduleState> beam; beam.reserve(beamWidth);
-    beam.push_back(ScheduleState{});
-    size_t expansions = 0;
-    ScheduleState best; bool has_best = false;
-    while (!beam.empty() && expansions < maxExpansions) {
-        std::vector<ScheduleState> nextBeam;
-        for (const auto& cur : beam) {
-            if (cur.computed.size() == prob.nodes.size()) {
-                if (!has_best || isBetterSchedule(cur, best, prob.total_memory)) { best = cur; has_best = true; }
-                continue;
-            }
-            auto ready = getReadyNodeNames(prob, cur);
-            if (ready.empty()) continue;
-            // Sort candidates by predicted peak then time
-            std::vector<std::pair<std::string, std::pair<int,int>>> cands;
-            for (const auto& nm : ready) {
-                const Node& node = prob.nodes.at(nm);
-                int p = calculateSequentialPeak(cur, node, cur.current_memory);
-                if (p > prob.total_memory) continue;
-                cands.push_back({nm, {p, node.getTimeCost()}});
-            }
-            std::sort(cands.begin(), cands.end(), [](const auto& a, const auto& b){
-                if (a.second.first != b.second.first) return a.second.first < b.second.first;
-                return a.second.second < b.second.second;
-            });
-            size_t expandCount = std::min(cands.size(), beamWidth);
-            for (size_t i = 0; i < expandCount && expansions < maxExpansions; ++i) {
-                nextBeam.push_back(executeNode(cands[i].first, prob, cur));
-                ++expansions;
-            }
-        }
-        if (nextBeam.empty()) break;
-        // Keep best beamWidth states by (validity, time, peak)
-        std::sort(nextBeam.begin(), nextBeam.end(), [&](const ScheduleState& a, const ScheduleState& b){
-            bool aValid = a.memory_peak <= prob.total_memory;
-            bool bValid = b.memory_peak <= prob.total_memory;
-            if (aValid != bValid) return aValid; // valid first
-            if (a.total_time != b.total_time) return a.total_time < b.total_time;
-            return a.memory_peak < b.memory_peak;
-        });
-        if (nextBeam.size() > beamWidth) nextBeam.resize(beamWidth);
-        beam.swap(nextBeam);
-    }
-    return has_best ? best : (beam.empty() ? ScheduleState{} : beam.front());
-}
-
-// DP+Greedy: limited lookahead search selecting the best frontier by (feasible peak, time)
-ScheduleState dpGreedySchedule(const Problem& prob, size_t lookaheadDepth, size_t branchFactor) {
-    if (lookaheadDepth == 0) lookaheadDepth = 2; if (branchFactor == 0) branchFactor = 8;
-    ScheduleState cur;
-    while (cur.computed.size() < prob.nodes.size()) {
-        auto ready = getReadyNodeNames(prob, cur);
-        if (ready.empty()) break;
-        // Score candidates by exploring up to lookaheadDepth with branching
-        std::string bestName; int bestPeak = std::numeric_limits<int>::max(); int bestTime = std::numeric_limits<int>::max();
-        // Rank current ready by predicted peak/time, take top branchFactor to explore deeper
-        std::vector<std::pair<std::string, std::pair<int,int>>> cands;
-        for (const auto& nm : ready) {
-            const Node& node = prob.nodes.at(nm);
-            int p = calculateSequentialPeak(cur, node, cur.current_memory);
-            cands.push_back({nm, {p, node.getTimeCost()}});
-        }
-        std::sort(cands.begin(), cands.end(), [](const auto& a, const auto& b){
-            if (a.second.first != b.second.first) return a.second.first < b.second.first;
-            return a.second.second < b.second.second;
-        });
-        size_t explore = std::min(cands.size(), branchFactor);
-        auto evalPath = [&](const ScheduleState& start, const std::string& first)->std::pair<int,int>{
-            ScheduleState tmp = executeNode(first, prob, start);
-            size_t depth = 1;
-            while (depth < lookaheadDepth && tmp.computed.size() < prob.nodes.size()) {
-                auto r = getReadyNodeNames(prob, tmp);
-                if (r.empty()) break;
-                // greedy inside lookahead: pick candidate minimizing predicted peak then time
-                std::string pick; int bestP = std::numeric_limits<int>::max(); int bestT = std::numeric_limits<int>::max();
-                for (const auto& nm : r) {
-                    const Node& node = prob.nodes.at(nm);
-                    int p = calculateSequentialPeak(tmp, node, tmp.current_memory);
-                    int t = node.getTimeCost();
-                    if (p < bestP || (p == bestP && t < bestT)) { bestP = p; bestT = t; pick = nm; }
-                }
-                if (pick.empty()) break;
-                tmp = executeNode(pick, prob, tmp);
-                ++depth;
-            }
-            return {tmp.memory_peak, tmp.total_time};
-        };
-        for (size_t i = 0; i < explore; ++i) {
-            auto [p, t] = evalPath(cur, cands[i].first);
-            if (p <= prob.total_memory && (p < bestPeak || (p == bestPeak && t < bestTime))) {
-                bestPeak = p; bestTime = t; bestName = cands[i].first;
-            }
-        }
-        if (bestName.empty()) {
-            // fall back to immediate best by predicted peak
-            bestName = cands.front().first;
-        }
-        cur = executeNode(bestName, prob, cur);
-    }
-    return cur;
-}
-
-ScheduleState scheduleWithDebug(const Problem& prob, size_t maxExpansions, double timeLimitSeconds,
-                                const DebugOptions& opts, DebugStats& stats) {
-    ScheduleState init; ScheduleState best; bool has_best = false;
-    if (maxExpansions == 0) maxExpansions = 100000;
-    if (timeLimitSeconds <= 0.0) timeLimitSeconds = 2.0;
-    auto deadline = std::chrono::steady_clock::now() + std::chrono::duration_cast<std::chrono::steady_clock::duration>(
-        std::chrono::duration<double>(timeLimitSeconds));
-    size_t left = maxExpansions;
-    dfsScheduleLimited(prob, init, best, has_best, left, deadline, &opts, &stats);
-    if (opts.verbose) {
-        std::cerr << "dbg: expansions=" << stats.expansions
-                  << " prunedByMemory=" << stats.prunedByMemory
-                  << " deadEnds=" << stats.deadEnds
-                  << " found=" << (has_best ? 1 : 0) << "\n";
-    }
-    return has_best ? best : ScheduleState{};
-}
-
-// Hybrid MILP Scheduler using Gurobi with greedy warm start
-ScheduleState hybridMilpSchedule(const Problem& prob, double timeLimitSeconds, bool useWarmStart) {
-    try {
-        
-        // Create Gurobi environment and model
-        GRBEnv env = GRBEnv(true);
-        env.start();
-        GRBModel model = GRBModel(env);
-        
-        // Set time limit
-        model.set(GRB_DoubleParam_TimeLimit, timeLimitSeconds);
-        
-        // Variables: x[i][t] = 1 if node i is executed at time t
-        std::map<std::string, std::vector<GRBVar>> nodeVars;
-        std::vector<std::string> nodeNames;
-        for (const auto& kv : prob.nodes) {
-            nodeNames.push_back(kv.first);
-        }
-        
-        int maxTime = nodeNames.size(); // Upper bound on time steps
-        
-        // Create binary variables x[i][t]
-        for (const auto& nodeName : nodeNames) {
-            nodeVars[nodeName].reserve(maxTime);
-            for (int t = 0; t < maxTime; t++) {
-                nodeVars[nodeName].push_back(
-                    model.addVar(0.0, 1.0, 0.0, GRB_BINARY, 
-                                "x_" + nodeName + "_" + std::to_string(t))
-                );
-            }
-        }
-        
-        // Memory variables: m[t] = memory usage at time t
-        std::vector<GRBVar> memoryVars;
-        memoryVars.reserve(maxTime + 1);
-        for (int t = 0; t <= maxTime; t++) {
-            memoryVars.push_back(
-                model.addVar(0.0, GRB_INFINITY, 0.0, GRB_CONTINUOUS, 
-                            "m_" + std::to_string(t))
-            );
-        }
-        
-        // Makespan variable
-        GRBVar makespan = model.addVar(0.0, GRB_INFINITY, 1.0, GRB_CONTINUOUS, "makespan");
-        
-        model.update();
-        
-        // Constraints
-        
-        // 1. Each node executed exactly once
-        for (const auto& nodeName : nodeNames) {
-            GRBLinExpr sum = 0;
-            for (int t = 0; t < maxTime; t++) {
-                sum += nodeVars[nodeName][t];
-            }
-            model.addConstr(sum == 1, "once_" + nodeName);
-        }
-        
-        // 2. Precedence constraints
-        for (const auto& kv : prob.nodes) {
-            const std::string& nodeName = kv.first;
-            const Node& node = kv.second;
-            
-            for (const auto& inputName : node.getInputs()) {
-                if (prob.nodes.find(inputName) != prob.nodes.end()) {
-                    // Input must finish before this node starts
-                    for (int t = 0; t < maxTime; t++) {
-                        GRBLinExpr predecessorSum = 0;
-                        for (int tau = 0; tau <= t; tau++) {
-                            if (tau < maxTime) {
-                                predecessorSum += nodeVars[inputName][tau];
-                            }
-                        }
-                        model.addConstr(predecessorSum >= nodeVars[nodeName][t], 
-                                      "prec_" + inputName + "_" + nodeName + "_" + std::to_string(t));
-                    }
-                }
-            }
-        }
-        
-        // 3. Memory constraints (simplified)
-        for (int t = 0; t < maxTime; t++) {
-            GRBLinExpr memUsage = 0;
-            
-            for (const auto& kv : prob.nodes) {
-                const std::string& nodeName = kv.first;
-                const Node& node = kv.second;
-                
-                // Add memory for outputs of nodes executed up to time t
-                GRBLinExpr nodeExecuted = 0;
-                for (int tau = 0; tau <= t && tau < maxTime; tau++) {
-                    nodeExecuted += nodeVars[nodeName][tau];
-                }
-                
-                memUsage += nodeExecuted * node.getPeak();
-            }
-            
-            model.addConstr(memoryVars[t] >= memUsage, "mem_" + std::to_string(t));
-            model.addConstr(memoryVars[t] <= prob.total_memory, "mem_limit_" + std::to_string(t));
-        }
-        
-        // 4. Makespan constraints
-        for (const auto& nodeName : nodeNames) {
-            const Node& node = prob.nodes.at(nodeName);
-            for (int t = 0; t < maxTime; t++) {
-                model.addConstr(makespan >= (t + node.getTimeCost()) * nodeVars[nodeName][t], 
-                              "makespan_" + nodeName + "_" + std::to_string(t));
-            }
-        }
-        
-        // Objective: minimize makespan (with small memory penalty)
-        GRBLinExpr totalMem = 0;
-        for (int t = 0; t <= maxTime; t++) {
-            totalMem += memoryVars[t];
-        }
-        model.setObjective(makespan + 0.001 * totalMem, GRB_MINIMIZE);
-        
-        // Warm start with greedy solution if requested
-        if (useWarmStart) {
-            ScheduleState greedySol = greedySchedule(prob);
-            if (!greedySol.execution_order.empty()) {
-                std::cout << "Using greedy warm start with " << greedySol.execution_order.size() << " operations\n";
-                
-                // Set warm start values
-                for (int i = 0; i < (int)greedySol.execution_order.size() && i < maxTime; i++) {
-                    const std::string& nodeName = greedySol.execution_order[i];
-                    if (nodeVars.find(nodeName) != nodeVars.end()) {
-                        for (int t = 0; t < maxTime; t++) {
-                            nodeVars[nodeName][t].set(GRB_DoubleAttr_Start, (t == i) ? 1.0 : 0.0);
-                        }
-                    }
-                }
-            }
-        }
-        
-        // Optimize
-        model.optimize();
-        
-        // Extract solution
-        ScheduleState result;
-        
-        if (model.get(GRB_IntAttr_Status) == GRB_OPTIMAL || 
-            model.get(GRB_IntAttr_Status) == GRB_TIME_LIMIT) {
-            
-            std::vector<std::pair<int, std::string>> schedule;
-            
-            for (const auto& nodeName : nodeNames) {
-                for (int t = 0; t < maxTime; t++) {
-                    if (nodeVars[nodeName][t].get(GRB_DoubleAttr_X) > 0.5) {
-                        schedule.push_back({t, nodeName});
-                        break;
-                    }
-                }
-            }
-            
-            // Sort by execution time
-            std::sort(schedule.begin(), schedule.end());
-            
-            // Build result
-            for (const auto& item : schedule) {
-                result.execution_order.push_back(item.second);
-            }
-            
-            // Calculate metrics (simplified)
-            result.total_time = (long)model.get(GRB_DoubleAttr_ObjVal);
-            result.memory_peak = 0;
-            
-            // Simulate execution to get accurate memory peak
-            ScheduleState temp;
-            for (const auto& nodeName : result.execution_order) {
-                if (prob.nodes.find(nodeName) != prob.nodes.end()) {
-                    const Node& node = prob.nodes.at(nodeName);
-                    temp.memory_peak = std::max((long)temp.memory_peak, (long)(temp.memory_peak + node.getPeak()));
-                    temp.computed.insert(nodeName);
-                }
-            }
-            result.memory_peak = temp.memory_peak;
-            
-            std::cout << "MILP solution: makespan = " << result.total_time 
-                     << ", memory peak = " << result.memory_peak << std::endl;
-        } else {
-            std::cout << "MILP failed to find solution, falling back to greedy" << std::endl;
-            result = greedySchedule(prob);
-        }
-        
-        return result;
-        
-    } catch (const std::exception& e) {
-        std::cerr << "MILP error: " << e.what() << std::endl;
-        std::cout << "Falling back to greedy schedule" << std::endl;
-        return greedySchedule(prob);
-    }
-}
-
-// Multi-Stage Hybrid Scheduler
-ScheduleState hybridMultiStageSchedule(const Problem& prob, double timeLimitSeconds) {
-    std::cout << "=== Multi-Stage Hybrid Scheduler ===" << std::endl;
-    
-    // Stage 1: Heuristic/Metaheuristic Stage
-    std::cout << "Stage 1: Heuristic exploration..." << std::endl;
-    
-    std::vector<ScheduleState> candidates;
-    std::vector<std::string> heuristicNames;
-    
-    // Run multiple heuristics to get diverse solutions
-    auto start_time = std::chrono::steady_clock::now();
-    double stage1_time = timeLimitSeconds * 0.3; // 30% of time for heuristics
-    
-    // 1.1 Greedy heuristic
-    auto greedy_result = greedySchedule(prob);
-    if (!greedy_result.execution_order.empty()) {
-        candidates.push_back(greedy_result);
-        heuristicNames.push_back("Greedy");
-    }
-    
-    // 1.2 Beam search with different widths
-    for (size_t width : {8, 16, 32}) {
-        auto elapsed = std::chrono::duration_cast<std::chrono::seconds>(
-            std::chrono::steady_clock::now() - start_time).count();
-        if (elapsed > stage1_time) break;
-        
-        auto beam_result = beamSearchSchedule(prob, width, 50000);
-        if (!beam_result.execution_order.empty()) {
-            candidates.push_back(beam_result);
-            heuristicNames.push_back("Beam-" + std::to_string(width));
-        }
-    }
-    
-    // 1.3 DP-Greedy with different parameters
-    for (size_t depth : {2, 4}) {
-        for (size_t branch : {4, 8}) {
-            auto elapsed = std::chrono::duration_cast<std::chrono::seconds>(
-                std::chrono::steady_clock::now() - start_time).count();
-            if (elapsed > stage1_time) break;
-            
-            auto dp_result = dpGreedySchedule(prob, depth, branch);
-            if (!dp_result.execution_order.empty()) {
-                candidates.push_back(dp_result);
-                heuristicNames.push_back("DP-" + std::to_string(depth) + "-" + std::to_string(branch));
-            }
-        }
-    }
-    
-    std::cout << "Found " << candidates.size() << " heuristic solutions" << std::endl;
-    
-    if (candidates.empty()) {
-        std::cout << "No heuristic solutions found, cannot proceed to MILP stage" << std::endl;
-        return ScheduleState{};
-    }
-    
-    // Select best heuristic solutions
-    std::sort(candidates.begin(), candidates.end(), [&](const ScheduleState& a, const ScheduleState& b) {
-        return isBetterSchedule(a, b, prob.total_memory);
-    });
-    
-    // Keep top 3 solutions for analysis
-    size_t num_candidates = std::min((size_t)3, candidates.size());
-    candidates.resize(num_candidates);
-    
-    std::cout << "Top heuristic solutions:" << std::endl;
-    for (size_t i = 0; i < candidates.size(); i++) {
-        bool feasible = candidates[i].memory_peak <= prob.total_memory;
-        std::cout << "  " << heuristicNames[i] << ": time=" << candidates[i].total_time 
-                  << ", memory=" << candidates[i].memory_peak 
-                  << "/" << prob.total_memory << (feasible ? " (feasible)" : " (infeasible)") << std::endl;
-    }
-    
-    // Stage 2: MILP Refinement Stage
-    std::cout << "Stage 2: MILP refinement..." << std::endl;
-    
-    double stage2_time = timeLimitSeconds * 0.6; // 60% of time for MILP
-    ScheduleState best_solution = candidates[0];
-    
-    try {
-        // Create Gurobi environment and model
-        GRBEnv env = GRBEnv(true);
-        env.start();
-        GRBModel model = GRBModel(env);
-        
-        // Set time limit for MILP stage
-        model.set(GRB_DoubleParam_TimeLimit, stage2_time);
-        
-        // Analyze heuristic solutions to identify "hard core" variables
-        std::set<std::string> critical_nodes;
-        std::map<std::string, std::set<int>> possible_positions;
-        
-        // Find nodes that appear in different positions across solutions
-        for (const auto& solution : candidates) {
-            for (size_t pos = 0; pos < solution.execution_order.size(); pos++) {
-                const std::string& node = solution.execution_order[pos];
-                possible_positions[node].insert(pos);
-                
-                // Mark as critical if it appears in different positions
-                if (possible_positions[node].size() > 1) {
-                    critical_nodes.insert(node);
-                }
-            }
-        }
-        
-        std::cout << "Identified " << critical_nodes.size() << " critical nodes for MILP optimization" << std::endl;
-        
-        // Create focused MILP model
-        std::vector<std::string> nodeNames;
-        for (const auto& kv : prob.nodes) {
-            nodeNames.push_back(kv.first);
-        }
-        
-        int maxTime = nodeNames.size();
-        std::map<std::string, std::vector<GRBVar>> nodeVars;
-        
-        // Create variables only for critical nodes or flexible positions
-        for (const auto& nodeName : nodeNames) {
-            nodeVars[nodeName].reserve(maxTime);
-            for (int t = 0; t < maxTime; t++) {
-                if (critical_nodes.count(nodeName) || 
-                    possible_positions[nodeName].count(t)) {
-                    nodeVars[nodeName].push_back(
-                        model.addVar(0.0, 1.0, 0.0, GRB_BINARY, 
-                                    "x_" + nodeName + "_" + std::to_string(t))
-                    );
-                } else {
-                    // Fix variable based on heuristic solution
-                    bool should_execute = false;
-                    if (!candidates[0].execution_order.empty() && 
-                        t < (int)candidates[0].execution_order.size() && 
-                        candidates[0].execution_order[t] == nodeName) {
-                        should_execute = true;
-                    }
-                    nodeVars[nodeName].push_back(
-                        model.addVar(should_execute ? 1.0 : 0.0, should_execute ? 1.0 : 0.0, 
-                                    0.0, GRB_BINARY, 
-                                    "x_" + nodeName + "_" + std::to_string(t))
-                    );
-                }
-            }
-        }
-        
-        // Makespan variable
-        GRBVar makespan = model.addVar(0.0, GRB_INFINITY, 1.0, GRB_CONTINUOUS, "makespan");
-        
-        model.update();
-        
-        // Add constraints (simplified for critical nodes)
-        
-        // Each node executed exactly once
-        for (const auto& nodeName : nodeNames) {
-            GRBLinExpr sum = 0;
-            for (int t = 0; t < maxTime; t++) {
-                sum += nodeVars[nodeName][t];
-            }
-            model.addConstr(sum == 1, "once_" + nodeName);
-        }
-        
-        // Precedence constraints
-        for (const auto& kv : prob.nodes) {
-            const std::string& nodeName = kv.first;
-            const Node& node = kv.second;
-            
-            for (const auto& inputName : node.getInputs()) {
-                if (prob.nodes.find(inputName) != prob.nodes.end()) {
-                    for (int t = 0; t < maxTime; t++) {
-                        GRBLinExpr predecessorSum = 0;
-                        for (int tau = 0; tau <= t; tau++) {
-                            if (tau < maxTime) {
-                                predecessorSum += nodeVars[inputName][tau];
-                            }
-                        }
-                        model.addConstr(predecessorSum >= nodeVars[nodeName][t], 
-                                      "prec_" + inputName + "_" + nodeName + "_" + std::to_string(t));
-                    }
-                }
-            }
-        }
-        
-        // Simplified memory constraints
-        for (int t = 0; t < maxTime; t++) {
-            GRBLinExpr memUsage = 0;
-            
-            for (const auto& kv : prob.nodes) {
-                const std::string& nodeName = kv.first;
-                const Node& node = kv.second;
-                
-                GRBLinExpr nodeExecuted = 0;
-                for (int tau = 0; tau <= t && tau < maxTime; tau++) {
-                    nodeExecuted += nodeVars[nodeName][tau];
-                }
-                
-                memUsage += nodeExecuted * node.getPeak();
-            }
-            
-            model.addConstr(memUsage <= prob.total_memory, "mem_limit_" + std::to_string(t));
-        }
-        
-        // Makespan constraints
-        for (const auto& nodeName : nodeNames) {
-            const Node& node = prob.nodes.at(nodeName);
-            for (int t = 0; t < maxTime; t++) {
-                model.addConstr(makespan >= (t + node.getTimeCost()) * nodeVars[nodeName][t], 
-                              "makespan_" + nodeName + "_" + std::to_string(t));
-            }
-        }
-        
-        // Objective: minimize makespan
-        GRBLinExpr objective = makespan;
-        model.setObjective(objective, GRB_MINIMIZE);
-        
-        // Set warm start from best heuristic solution
-        for (int i = 0; i < (int)candidates[0].execution_order.size() && i < maxTime; i++) {
-            const std::string& nodeName = candidates[0].execution_order[i];
-            if (nodeVars.find(nodeName) != nodeVars.end()) {
-                for (int t = 0; t < maxTime; t++) {
-                    nodeVars[nodeName][t].set(GRB_DoubleAttr_Start, (t == i) ? 1.0 : 0.0);
-                }
-            }
-        }
-        
-        std::cout << "Optimizing focused MILP model..." << std::endl;
-        model.optimize();
-        
-        // Extract MILP solution
-        if (model.get(GRB_IntAttr_Status) == GRB_OPTIMAL || 
-            model.get(GRB_IntAttr_Status) == GRB_TIME_LIMIT) {
-            
-            std::vector<std::pair<int, std::string>> schedule;
-            
-            for (const auto& nodeName : nodeNames) {
-                for (int t = 0; t < maxTime; t++) {
-                    if (nodeVars[nodeName][t].get(GRB_DoubleAttr_X) > 0.5) {
-                        schedule.push_back({t, nodeName});
-                        break;
-                    }
-                }
-            }
-            
-            std::sort(schedule.begin(), schedule.end());
-            
-            ScheduleState milp_result;
-            for (const auto& item : schedule) {
-                milp_result.execution_order.push_back(item.second);
-            }
-            milp_result.total_time = (long)model.get(GRB_DoubleAttr_ObjVal);
-            
-            std::cout << "MILP optimization completed: makespan = " << milp_result.total_time << std::endl;
-            best_solution = milp_result;
-        }
-        
-    } catch (const std::exception& e) {
-        std::cerr << "MILP refinement failed: " << e.what() << std::endl;
-        std::cout << "Using best heuristic solution" << std::endl;
-    }
-    
-    // Stage 3: Validation/Simulation Stage
-    std::cout << "Stage 3: Validation and simulation..." << std::endl;
-    
-    // Simulate the schedule to get accurate memory usage
-    ScheduleState validated_result;
-    validated_result.execution_order = best_solution.execution_order;
-    
-    int current_memory = 0;
-    int memory_peak = 0;
-    int total_time = 0;
-    std::unordered_set<std::string> computed;
-    std::unordered_map<std::string, int> output_memory;
-    
-    for (const auto& nodeName : validated_result.execution_order) {
-        if (prob.nodes.find(nodeName) == prob.nodes.end()) continue;
-        
-        const Node& node = prob.nodes.at(nodeName);
-        
-        // Add this node's memory requirements
-        current_memory += node.getPeak();
-        memory_peak = std::max(memory_peak, current_memory);
-        total_time += node.getTimeCost();
-        
-        // Track outputs
-        output_memory[nodeName] = node.getOutputMem();
-        computed.insert(nodeName);
-        
-        // Free inputs that are no longer needed
-        for (const auto& inputName : node.getInputs()) {
-            if (output_memory.count(inputName)) {
-                bool canFree = true;
-                // Check if any uncomputed nodes still need this input
-                for (const auto& kv : prob.nodes) {
-                    if (!computed.count(kv.first)) {
-                        for (const auto& inp : kv.second.getInputs()) {
-                            if (inp == inputName) {
-                                canFree = false;
-                                break;
-                            }
-                        }
-                        if (!canFree) break;
-                    }
-                }
-                
-                if (canFree) {
-                    current_memory -= output_memory[inputName];
-                    output_memory.erase(inputName);
-                }
-            }
-        }
-    }
-    
-    validated_result.memory_peak = memory_peak;
-    validated_result.total_time = total_time;
-    validated_result.current_memory = current_memory;
-    validated_result.computed = computed;
-    validated_result.output_memory = output_memory;
-    
-    // Validation check
-    bool is_feasible = (validated_result.memory_peak <= prob.total_memory);
-    bool is_complete = (validated_result.execution_order.size() == prob.nodes.size());
-    
-    std::cout << "Validation results:" << std::endl;
-    std::cout << "  Complete: " << (is_complete ? "Yes" : "No") << std::endl;
-    std::cout << "  Feasible: " << (is_feasible ? "Yes" : "No") << std::endl;
-    std::cout << "  Total time: " << validated_result.total_time << std::endl;
-    std::cout << "  Memory peak: " << validated_result.memory_peak 
-              << "/" << prob.total_memory << std::endl;
-    
-    if (!is_feasible && candidates.size() > 1) {
-        std::cout << "Primary solution infeasible, trying backup heuristic..." << std::endl;
-        return candidates[1]; // Return second-best heuristic solution
-    }
-    
-    return validated_result;
-}
-
-
->>>>>>> 5f3ad534
+#include "scheduler.hpp"
+#include <chrono>
+#include <iostream>
+#include <algorithm>
+#include <map>
+#include <set>
+#include "gurobi_c++.h"
+
+// Bring in implementations from the previous reference file
+// Only include what's necessary here
+
+int calculateSequentialPeak(const ScheduleState& state, const Node& node_B, int impact_A) {
+    int peak_B = node_B.getPeak();
+    return std::max(state.memory_peak, peak_B + impact_A);
+}
+
+bool isBetterSchedule(const ScheduleState& state1, const ScheduleState& state2, long total_memory) {
+    bool s1_valid = (state1.memory_peak <= total_memory);
+    bool s2_valid = (state2.memory_peak <= total_memory);
+    if (!s1_valid && !s2_valid) return false;
+    if (s1_valid && !s2_valid) return true;
+    if (!s1_valid && s2_valid) return false;
+    if (state1.total_time != state2.total_time) return state1.total_time < state2.total_time;
+    return state1.memory_peak < state2.memory_peak;
+}
+
+std::unordered_set<std::string> getFreeableInputs(
+    const Node& node,
+    const ScheduleState& state,
+    const std::unordered_map<std::string, std::unordered_set<std::string>>& dependencies) {
+    std::unordered_set<std::string> freeable;
+    for (const auto& input_name : node.getInputs()) {
+        auto dep_it = dependencies.find(input_name);
+        if (dep_it == dependencies.end()) { freeable.insert(input_name); continue; }
+        bool all_consumers_done = true;
+        for (const auto& consumer : dep_it->second) {
+            if (state.computed.find(consumer) == state.computed.end()) { all_consumers_done = false; break; }
+        }
+        if (all_consumers_done) freeable.insert(input_name);
+    }
+    return freeable;
+}
+
+static std::vector<std::string> getReadyNodeNames(const Problem& prob, const ScheduleState& state) {
+    std::vector<std::string> ready;
+    ready.reserve(prob.nodes.size());
+    for (const auto& kv : prob.nodes) {
+        const std::string& name = kv.first;
+        if (state.computed.count(name)) continue; // do not schedule original run again here
+        const Node& n = kv.second;
+        bool ok = true;
+        for (const auto& inName : n.getInputs()) {
+            // Require the input output to be currently available in memory
+            if (state.output_memory.find(inName) == state.output_memory.end()) { ok = false; break; }
+        }
+        if (ok) ready.push_back(name);
+    }
+    return ready;
+}
+
+static int calculateDynamicImpact(
+    const Node& node,
+    const ScheduleState& state,
+    const std::unordered_map<std::string, std::unordered_set<std::string>>& dependencies,
+    const std::unordered_map<std::string, int>& output_memory) {
+    ScheduleState postState = state;
+    postState.computed.insert(node.getName());
+    auto freeable = getFreeableInputs(node, postState, dependencies);
+    long freed = 0;
+    for (const auto& input_name : freeable) {
+        auto it = output_memory.find(input_name);
+        if (it != output_memory.end()) freed += it->second;
+    }
+    long impact = static_cast<long>(node.getOutputMem()) - freed;
+    if (impact < 0) return static_cast<int>(impact);
+    if (impact > std::numeric_limits<int>::max()) impact = std::numeric_limits<int>::max();
+    return static_cast<int>(impact);
+}
+
+static ScheduleState executeNode(
+    const std::string& node_name,
+    const Problem& prob,
+    const ScheduleState& state) {
+    ScheduleState next = state;
+    const Node& node = prob.nodes.at(node_name);
+    int predicted_peak = calculateSequentialPeak(state, node, state.current_memory);
+    next.memory_peak = std::max(state.memory_peak, predicted_peak);
+    ScheduleState postStateForFree = state;
+    postStateForFree.computed.insert(node.getName());
+    auto freeable = getFreeableInputs(node, postStateForFree, prob.dependencies);
+    long freed = 0;
+    for (const auto& nm : freeable) {
+        auto it = next.output_memory.find(nm);
+        if (it != next.output_memory.end()) { freed += it->second; next.output_memory.erase(it); }
+    }
+    long impact = static_cast<long>(node.getOutputMem()) - freed;
+    long new_current = static_cast<long>(next.current_memory) + impact;
+    if (new_current < 0) new_current = 0;
+    next.current_memory = static_cast<int>(new_current);
+    next.total_time += node.getTimeCost();
+    next.output_memory[node.getName()] = node.getOutputMem();
+    next.execution_order.push_back(node.getName());
+    // recompute flag: true if this node was already computed before and we are running again to restore its output
+    bool isRecompute = (state.computed.find(node.getName()) != state.computed.end());
+    next.recompute_flags.push_back(isRecompute);
+    next.computed.insert(node.getName());
+    return next;
+}
+
+static std::vector<std::string> pruneReadyListDynamic(
+    const std::vector<std::string>& ready_names,
+    const Problem& prob,
+    const ScheduleState& state) {
+    const Node* best_negative = nullptr;
+    std::string best_name;
+    int min_negative_peak = std::numeric_limits<int>::max();
+    for (const auto& nm : ready_names) {
+        const Node& node = prob.nodes.at(nm);
+        int dynImpact = calculateDynamicImpact(node, state, prob.dependencies, state.output_memory);
+        if (dynImpact <= 0 && node.getPeak() < min_negative_peak) {
+            best_negative = &node; best_name = nm; min_negative_peak = node.getPeak();
+        }
+    }
+    if (best_negative == nullptr) return ready_names;
+    int predicted_peak = calculateSequentialPeak(state, *best_negative, state.current_memory);
+    if (predicted_peak <= state.memory_peak) return {best_name};
+    std::vector<std::string> pruned;
+    for (const auto& nm : ready_names) {
+        const Node& node = prob.nodes.at(nm);
+        if (&node == best_negative || node.getPeak() < min_negative_peak) pruned.push_back(nm);
+    }
+    return pruned.empty() ? ready_names : pruned;
+}
+
+// Recompute candidates: nodes whose output is currently missing but needed by some uncomputed consumer,
+// and whose inputs are available in memory now. We allow recomputing even if they ran before.
+static std::vector<std::string> getRecomputeCandidates(const Problem& prob, const ScheduleState& state) {
+    std::vector<std::string> cands;
+    cands.reserve(prob.nodes.size());
+    for (const auto& kv : prob.nodes) {
+        const std::string& name = kv.first;
+        // Skip if output already available
+        if (state.output_memory.find(name) != state.output_memory.end()) continue;
+        // Must have at least one consumer not yet computed
+        auto itSucc = prob.successors.find(name);
+        bool needed = false;
+        if (itSucc != prob.successors.end()) {
+            for (const auto& cons : itSucc->second) {
+                if (state.computed.find(cons) == state.computed.end()) { needed = true; break; }
+            }
+        }
+        if (!needed) continue;
+        // Inputs for this node must be available to recompute now
+        const Node& n = kv.second;
+        bool inputsAvail = true;
+        for (const auto& inName : n.getInputs()) {
+            if (state.output_memory.find(inName) == state.output_memory.end()) { inputsAvail = false; break; }
+        }
+        if (!inputsAvail) continue;
+        cands.push_back(name);
+    }
+    return cands;
+}
+
+// Spill: remove the largest resident output to reduce current memory
+static bool trySpillLargest(ScheduleState& state) {
+    if (state.output_memory.empty()) return false;
+    auto it = std::max_element(state.output_memory.begin(), state.output_memory.end(),
+                               [](const auto& a, const auto& b){ return a.second < b.second; });
+    if (it == state.output_memory.end()) return false;
+    int sz = it->second;
+    state.output_memory.erase(it);
+    state.current_memory = std::max(0, state.current_memory - sz);
+    return true;
+}
+
+// Spill with heuristic: pick resident output maximizing (size / (recompute_time+1)) and with remaining consumers
+static bool trySpillBest(const Problem& prob, ScheduleState& state) {
+    std::string best; double bestScore = -1.0; int bestSize = 0;
+    for (const auto& kv : state.output_memory) {
+        const std::string& name = kv.first; int sz = kv.second;
+        auto itNode = prob.nodes.find(name); if (itNode == prob.nodes.end()) continue;
+        int t = std::max(1, itNode->second.getTimeCost());
+        // Count remaining consumers
+        int remaining = 0; auto itSucc = prob.successors.find(name);
+        if (itSucc != prob.successors.end()) {
+            for (const auto& cons : itSucc->second) if (state.computed.find(cons) == state.computed.end()) ++remaining;
+        }
+        if (remaining == 0) {
+            // Not needed anymore; just drop it for free
+            state.current_memory = std::max(0, state.current_memory - sz);
+            // defer erase until after loop to avoid iterator invalidation; mark by size 0
+            // But easier: erase now using a separate iterator pattern
+        }
+        double score = static_cast<double>(sz) / static_cast<double>(t);
+        if (score > bestScore) { bestScore = score; best = name; bestSize = sz; }
+    }
+    if (!best.empty()) {
+        state.output_memory.erase(best);
+        state.current_memory = std::max(0, state.current_memory - bestSize);
+        return true;
+    }
+    return false;
+}
+
+// Garbage-collect outputs that have no remaining consumers
+static void garbageCollectOutputs(const Problem& prob, ScheduleState& state) {
+    std::vector<std::string> toErase;
+    for (const auto& kv : state.output_memory) {
+        const std::string& name = kv.first;
+        auto itSucc = prob.successors.find(name);
+        bool needed = false;
+        if (itSucc != prob.successors.end()) {
+            for (const auto& cons : itSucc->second) {
+                if (state.computed.find(cons) == state.computed.end()) { needed = true; break; }
+            }
+        }
+        if (!needed) toErase.push_back(name);
+    }
+    for (const auto& name : toErase) {
+        auto it = state.output_memory.find(name);
+        if (it != state.output_memory.end()) {
+            state.current_memory = std::max(0, state.current_memory - it->second);
+            state.output_memory.erase(it);
+        }
+    }
+}
+
+static void dfsSchedule(const Problem& prob, ScheduleState& current, ScheduleState& best, bool& has_best) {
+    if (current.computed.size() == prob.nodes.size()) {
+        if (!has_best || isBetterSchedule(current, best, prob.total_memory)) { best = current; has_best = true; }
+        return;
+    }
+    // Opportunistic GC to tighten memory before expansion
+    garbageCollectOutputs(prob, current);
+    auto ready = getReadyNodeNames(prob, current);
+    if (ready.empty()) return;
+    ready = pruneReadyListDynamic(ready, prob, current);
+    for (const auto& nm : ready) {
+        const Node& node = prob.nodes.at(nm);
+        int predicted_peak = calculateSequentialPeak(current, node, current.current_memory);
+        if (predicted_peak > prob.total_memory) continue;
+        ScheduleState next = executeNode(nm, prob, current);
+        dfsSchedule(prob, next, best, has_best);
+    }
+}
+
+ScheduleState schedule(const Problem& prob) {
+    ScheduleState init;
+    ScheduleState best; bool has_best = false;
+    dfsSchedule(prob, init, best, has_best);
+    return best;
+}
+
+static void dfsScheduleLimited(const Problem& prob, ScheduleState& current, ScheduleState& best, bool& has_best,
+                               size_t& expansionsLeft, const std::chrono::steady_clock::time_point& deadline,
+                               const DebugOptions* dbg, DebugStats* stats) {
+    if (std::chrono::steady_clock::now() > deadline || expansionsLeft == 0) return;
+    if (current.computed.size() == prob.nodes.size()) {
+        if (!has_best || isBetterSchedule(current, best, prob.total_memory)) { best = current; has_best = true; }
+        return;
+    }
+    auto ready = getReadyNodeNames(prob, current);
+    if (ready.empty()) {
+        // Consider recomputation of needed but spilled outputs
+        ready = getRecomputeCandidates(prob, current);
+        if (ready.empty()) { if (stats) stats->deadEnds++; return; }
+    }
+    ready = pruneReadyListDynamic(ready, prob, current);
+    // If all candidates exceed memory, attempt a spill and retry once
+    bool allExceed = true;
+    for (const auto& nm : ready) {
+        const Node& node = prob.nodes.at(nm);
+        int predicted_peak = calculateSequentialPeak(current, node, current.current_memory);
+        if (predicted_peak <= prob.total_memory) { allExceed = false; break; }
+    }
+    if (allExceed) {
+        ScheduleState spilled = current;
+        if (trySpillBest(prob, spilled) || trySpillLargest(spilled)) {
+            dfsScheduleLimited(prob, spilled, best, has_best, expansionsLeft, deadline, dbg, stats);
+        }
+        return;
+    }
+    for (const auto& nm : ready) {
+        if (std::chrono::steady_clock::now() > deadline || expansionsLeft == 0) return;
+        const Node& node = prob.nodes.at(nm);
+        int predicted_peak = calculateSequentialPeak(current, node, current.current_memory);
+        if (predicted_peak > prob.total_memory) { if (stats) stats->prunedByMemory++; continue; }
+        ScheduleState next = executeNode(nm, prob, current);
+        --expansionsLeft; if (stats) stats->expansions++;
+        if (dbg && dbg->trace) {
+            std::cerr << "expand: " << nm << " time=" << next.total_time
+                      << " curMem=" << next.current_memory << " peak=" << next.memory_peak
+                      << " readyCount=" << ready.size() << " left=" << expansionsLeft << "\n";
+        }
+        dfsScheduleLimited(prob, next, best, has_best, expansionsLeft, deadline, dbg, stats);
+    }
+}
+
+ScheduleState scheduleWithLimits(const Problem& prob, size_t maxExpansions, double timeLimitSeconds) {
+    ScheduleState init;
+    ScheduleState best; bool has_best = false;
+    if (maxExpansions == 0) maxExpansions = 100000;
+    if (timeLimitSeconds <= 0.0) timeLimitSeconds = 2.0;
+    auto deadline = std::chrono::steady_clock::now() + std::chrono::duration_cast<std::chrono::steady_clock::duration>(
+        std::chrono::duration<double>(timeLimitSeconds));
+    dfsScheduleLimited(prob, init, best, has_best, maxExpansions, deadline, nullptr, nullptr);
+    return has_best ? best : ScheduleState{};
+}
+
+ScheduleState greedySchedule(const Problem& prob) {
+    ScheduleState cur;
+    // Simple greedy: repeatedly pick any ready node minimizing predicted peak, then time
+    while (cur.computed.size() < prob.nodes.size()) {
+        auto ready = getReadyNodeNames(prob, cur);
+        if (ready.empty()) break;
+        std::string bestName; int bestPredPeak = std::numeric_limits<int>::max(); int bestTime = std::numeric_limits<int>::max();
+        for (const auto& nm : ready) {
+            const Node& node = prob.nodes.at(nm);
+            int predicted_peak = calculateSequentialPeak(cur, node, cur.current_memory);
+            if (predicted_peak > prob.total_memory) continue;
+            int t = node.getTimeCost();
+            if (predicted_peak < bestPredPeak || (predicted_peak == bestPredPeak && t < bestTime)) {
+                bestPredPeak = predicted_peak; bestTime = t; bestName = nm;
+            }
+        }
+        if (bestName.empty()) break;
+        cur = executeNode(bestName, prob, cur);
+    }
+    return cur;
+}
+
+// Heuristic schedule: prioritize negative-impact nodes first; otherwise minimize (peak, time)
+ScheduleState heuristicSchedule(const Problem& prob) {
+    ScheduleState cur;
+    while (cur.computed.size() < prob.nodes.size()) {
+        auto ready = getReadyNodeNames(prob, cur);
+        if (ready.empty()) break;
+        std::string bestName; int bestPredPeak = std::numeric_limits<int>::max(); int bestTime = std::numeric_limits<int>::max(); bool pickedNegative = false;
+        for (const auto& nm : ready) {
+            const Node& node = prob.nodes.at(nm);
+            int predicted_peak = calculateSequentialPeak(cur, node, cur.current_memory);
+            if (predicted_peak > prob.total_memory) continue;
+            int dynImpact = calculateDynamicImpact(node, cur, prob.dependencies, cur.output_memory);
+            if (dynImpact <= 0) {
+                if (!pickedNegative || node.getPeak() < prob.nodes.at(bestName).getPeak()) { bestName = nm; pickedNegative = true; }
+                continue;
+            }
+            if (pickedNegative) continue;
+            int t = node.getTimeCost();
+            if (predicted_peak < bestPredPeak || (predicted_peak == bestPredPeak && t < bestTime)) {
+                bestPredPeak = predicted_peak; bestTime = t; bestName = nm;
+            }
+        }
+        if (bestName.empty()) break;
+        cur = executeNode(bestName, prob, cur);
+    }
+    return cur;
+}
+
+// Beam search: keep top-K partial schedules by (validity, time, peak)
+ScheduleState beamSearchSchedule(const Problem& prob, size_t beamWidth, size_t maxExpansions) {
+    if (beamWidth == 0) beamWidth = 32; if (maxExpansions == 0) maxExpansions = 200000;
+    struct Entry { ScheduleState state; bool operator<(const Entry& other) const {
+        // We want a min-heap style comparison; but for vector sort we'll use explicit key
+        return false; } };
+    std::vector<ScheduleState> beam; beam.reserve(beamWidth);
+    beam.push_back(ScheduleState{});
+    size_t expansions = 0;
+    ScheduleState best; bool has_best = false;
+    while (!beam.empty() && expansions < maxExpansions) {
+        std::vector<ScheduleState> nextBeam;
+        for (const auto& cur : beam) {
+            if (cur.computed.size() == prob.nodes.size()) {
+                if (!has_best || isBetterSchedule(cur, best, prob.total_memory)) { best = cur; has_best = true; }
+                continue;
+            }
+            auto ready = getReadyNodeNames(prob, cur);
+            if (ready.empty()) continue;
+            // Sort candidates by predicted peak then time
+            std::vector<std::pair<std::string, std::pair<int,int>>> cands;
+            for (const auto& nm : ready) {
+                const Node& node = prob.nodes.at(nm);
+                int p = calculateSequentialPeak(cur, node, cur.current_memory);
+                if (p > prob.total_memory) continue;
+                cands.push_back({nm, {p, node.getTimeCost()}});
+            }
+            std::sort(cands.begin(), cands.end(), [](const auto& a, const auto& b){
+                if (a.second.first != b.second.first) return a.second.first < b.second.first;
+                return a.second.second < b.second.second;
+            });
+            size_t expandCount = std::min(cands.size(), beamWidth);
+            for (size_t i = 0; i < expandCount && expansions < maxExpansions; ++i) {
+                nextBeam.push_back(executeNode(cands[i].first, prob, cur));
+                ++expansions;
+            }
+        }
+        if (nextBeam.empty()) break;
+        // Keep best beamWidth states by (validity, time, peak)
+        std::sort(nextBeam.begin(), nextBeam.end(), [&](const ScheduleState& a, const ScheduleState& b){
+            bool aValid = a.memory_peak <= prob.total_memory;
+            bool bValid = b.memory_peak <= prob.total_memory;
+            if (aValid != bValid) return aValid; // valid first
+            if (a.total_time != b.total_time) return a.total_time < b.total_time;
+            return a.memory_peak < b.memory_peak;
+        });
+        if (nextBeam.size() > beamWidth) nextBeam.resize(beamWidth);
+        beam.swap(nextBeam);
+    }
+    return has_best ? best : (beam.empty() ? ScheduleState{} : beam.front());
+}
+
+// DP+Greedy: limited lookahead search selecting the best frontier by (feasible peak, time)
+ScheduleState dpGreedySchedule(const Problem& prob, size_t lookaheadDepth, size_t branchFactor) {
+    if (lookaheadDepth == 0) lookaheadDepth = 2; if (branchFactor == 0) branchFactor = 8;
+    ScheduleState cur;
+    while (cur.computed.size() < prob.nodes.size()) {
+        auto ready = getReadyNodeNames(prob, cur);
+        if (ready.empty()) break;
+        // Score candidates by exploring up to lookaheadDepth with branching
+        std::string bestName; int bestPeak = std::numeric_limits<int>::max(); int bestTime = std::numeric_limits<int>::max();
+        // Rank current ready by predicted peak/time, take top branchFactor to explore deeper
+        std::vector<std::pair<std::string, std::pair<int,int>>> cands;
+        for (const auto& nm : ready) {
+            const Node& node = prob.nodes.at(nm);
+            int p = calculateSequentialPeak(cur, node, cur.current_memory);
+            cands.push_back({nm, {p, node.getTimeCost()}});
+        }
+        std::sort(cands.begin(), cands.end(), [](const auto& a, const auto& b){
+            if (a.second.first != b.second.first) return a.second.first < b.second.first;
+            return a.second.second < b.second.second;
+        });
+        size_t explore = std::min(cands.size(), branchFactor);
+        auto evalPath = [&](const ScheduleState& start, const std::string& first)->std::pair<int,int>{
+            ScheduleState tmp = executeNode(first, prob, start);
+            size_t depth = 1;
+            while (depth < lookaheadDepth && tmp.computed.size() < prob.nodes.size()) {
+                auto r = getReadyNodeNames(prob, tmp);
+                if (r.empty()) break;
+                // greedy inside lookahead: pick candidate minimizing predicted peak then time
+                std::string pick; int bestP = std::numeric_limits<int>::max(); int bestT = std::numeric_limits<int>::max();
+                for (const auto& nm : r) {
+                    const Node& node = prob.nodes.at(nm);
+                    int p = calculateSequentialPeak(tmp, node, tmp.current_memory);
+                    int t = node.getTimeCost();
+                    if (p < bestP || (p == bestP && t < bestT)) { bestP = p; bestT = t; pick = nm; }
+                }
+                if (pick.empty()) break;
+                tmp = executeNode(pick, prob, tmp);
+                ++depth;
+            }
+            return {tmp.memory_peak, tmp.total_time};
+        };
+        for (size_t i = 0; i < explore; ++i) {
+            auto [p, t] = evalPath(cur, cands[i].first);
+            if (p <= prob.total_memory && (p < bestPeak || (p == bestPeak && t < bestTime))) {
+                bestPeak = p; bestTime = t; bestName = cands[i].first;
+            }
+        }
+        if (bestName.empty()) {
+            // fall back to immediate best by predicted peak
+            bestName = cands.front().first;
+        }
+        cur = executeNode(bestName, prob, cur);
+    }
+    return cur;
+}
+
+ScheduleState scheduleWithDebug(const Problem& prob, size_t maxExpansions, double timeLimitSeconds,
+                                const DebugOptions& opts, DebugStats& stats) {
+    ScheduleState init; ScheduleState best; bool has_best = false;
+    if (maxExpansions == 0) maxExpansions = 100000;
+    if (timeLimitSeconds <= 0.0) timeLimitSeconds = 2.0;
+    auto deadline = std::chrono::steady_clock::now() + std::chrono::duration_cast<std::chrono::steady_clock::duration>(
+        std::chrono::duration<double>(timeLimitSeconds));
+    size_t left = maxExpansions;
+    dfsScheduleLimited(prob, init, best, has_best, left, deadline, &opts, &stats);
+    if (opts.verbose) {
+        std::cerr << "dbg: expansions=" << stats.expansions
+                  << " prunedByMemory=" << stats.prunedByMemory
+                  << " deadEnds=" << stats.deadEnds
+                  << " found=" << (has_best ? 1 : 0) << "\n";
+    }
+    return has_best ? best : ScheduleState{};
+}
+
+// Hybrid MILP Scheduler using Gurobi with greedy warm start
+ScheduleState hybridMilpSchedule(const Problem& prob, double timeLimitSeconds, bool useWarmStart) {
+    try {
+        
+        // Create Gurobi environment and model
+        GRBEnv env = GRBEnv(true);
+        env.start();
+        GRBModel model = GRBModel(env);
+        
+        // Set time limit
+        model.set(GRB_DoubleParam_TimeLimit, timeLimitSeconds);
+        
+        // Variables: x[i][t] = 1 if node i is executed at time t
+        std::map<std::string, std::vector<GRBVar>> nodeVars;
+        std::vector<std::string> nodeNames;
+        for (const auto& kv : prob.nodes) {
+            nodeNames.push_back(kv.first);
+        }
+        
+        int maxTime = nodeNames.size(); // Upper bound on time steps
+        
+        // Create binary variables x[i][t]
+        for (const auto& nodeName : nodeNames) {
+            nodeVars[nodeName].reserve(maxTime);
+            for (int t = 0; t < maxTime; t++) {
+                nodeVars[nodeName].push_back(
+                    model.addVar(0.0, 1.0, 0.0, GRB_BINARY, 
+                                "x_" + nodeName + "_" + std::to_string(t))
+                );
+            }
+        }
+        
+        // Memory variables: m[t] = memory usage at time t
+        std::vector<GRBVar> memoryVars;
+        memoryVars.reserve(maxTime + 1);
+        for (int t = 0; t <= maxTime; t++) {
+            memoryVars.push_back(
+                model.addVar(0.0, GRB_INFINITY, 0.0, GRB_CONTINUOUS, 
+                            "m_" + std::to_string(t))
+            );
+        }
+        
+        // Makespan variable
+        GRBVar makespan = model.addVar(0.0, GRB_INFINITY, 1.0, GRB_CONTINUOUS, "makespan");
+        
+        model.update();
+        
+        // Constraints
+        
+        // 1. Each node executed exactly once
+        for (const auto& nodeName : nodeNames) {
+            GRBLinExpr sum = 0;
+            for (int t = 0; t < maxTime; t++) {
+                sum += nodeVars[nodeName][t];
+            }
+            model.addConstr(sum == 1, "once_" + nodeName);
+        }
+        
+        // 2. Precedence constraints
+        for (const auto& kv : prob.nodes) {
+            const std::string& nodeName = kv.first;
+            const Node& node = kv.second;
+            
+            for (const auto& inputName : node.getInputs()) {
+                if (prob.nodes.find(inputName) != prob.nodes.end()) {
+                    // Input must finish before this node starts
+                    for (int t = 0; t < maxTime; t++) {
+                        GRBLinExpr predecessorSum = 0;
+                        for (int tau = 0; tau <= t; tau++) {
+                            if (tau < maxTime) {
+                                predecessorSum += nodeVars[inputName][tau];
+                            }
+                        }
+                        model.addConstr(predecessorSum >= nodeVars[nodeName][t], 
+                                      "prec_" + inputName + "_" + nodeName + "_" + std::to_string(t));
+                    }
+                }
+            }
+        }
+        
+        // 3. Memory constraints (simplified)
+        for (int t = 0; t < maxTime; t++) {
+            GRBLinExpr memUsage = 0;
+            
+            for (const auto& kv : prob.nodes) {
+                const std::string& nodeName = kv.first;
+                const Node& node = kv.second;
+                
+                // Add memory for outputs of nodes executed up to time t
+                GRBLinExpr nodeExecuted = 0;
+                for (int tau = 0; tau <= t && tau < maxTime; tau++) {
+                    nodeExecuted += nodeVars[nodeName][tau];
+                }
+                
+                memUsage += nodeExecuted * node.getPeak();
+            }
+            
+            model.addConstr(memoryVars[t] >= memUsage, "mem_" + std::to_string(t));
+            model.addConstr(memoryVars[t] <= prob.total_memory, "mem_limit_" + std::to_string(t));
+        }
+        
+        // 4. Makespan constraints
+        for (const auto& nodeName : nodeNames) {
+            const Node& node = prob.nodes.at(nodeName);
+            for (int t = 0; t < maxTime; t++) {
+                model.addConstr(makespan >= (t + node.getTimeCost()) * nodeVars[nodeName][t], 
+                              "makespan_" + nodeName + "_" + std::to_string(t));
+            }
+        }
+        
+        // Objective: minimize makespan (with small memory penalty)
+        GRBLinExpr totalMem = 0;
+        for (int t = 0; t <= maxTime; t++) {
+            totalMem += memoryVars[t];
+        }
+        model.setObjective(makespan + 0.001 * totalMem, GRB_MINIMIZE);
+        
+        // Warm start with greedy solution if requested
+        if (useWarmStart) {
+            ScheduleState greedySol = greedySchedule(prob);
+            if (!greedySol.execution_order.empty()) {
+                std::cout << "Using greedy warm start with " << greedySol.execution_order.size() << " operations\n";
+                
+                // Set warm start values
+                for (int i = 0; i < (int)greedySol.execution_order.size() && i < maxTime; i++) {
+                    const std::string& nodeName = greedySol.execution_order[i];
+                    if (nodeVars.find(nodeName) != nodeVars.end()) {
+                        for (int t = 0; t < maxTime; t++) {
+                            nodeVars[nodeName][t].set(GRB_DoubleAttr_Start, (t == i) ? 1.0 : 0.0);
+                        }
+                    }
+                }
+            }
+        }
+        
+        // Optimize
+        model.optimize();
+        
+        // Extract solution
+        ScheduleState result;
+        
+        if (model.get(GRB_IntAttr_Status) == GRB_OPTIMAL || 
+            model.get(GRB_IntAttr_Status) == GRB_TIME_LIMIT) {
+            
+            std::vector<std::pair<int, std::string>> schedule;
+            
+            for (const auto& nodeName : nodeNames) {
+                for (int t = 0; t < maxTime; t++) {
+                    if (nodeVars[nodeName][t].get(GRB_DoubleAttr_X) > 0.5) {
+                        schedule.push_back({t, nodeName});
+                        break;
+                    }
+                }
+            }
+            
+            // Sort by execution time
+            std::sort(schedule.begin(), schedule.end());
+            
+            // Build result
+            for (const auto& item : schedule) {
+                result.execution_order.push_back(item.second);
+            }
+            
+            // Calculate metrics (simplified)
+            result.total_time = (long)model.get(GRB_DoubleAttr_ObjVal);
+            result.memory_peak = 0;
+            
+            // Simulate execution to get accurate memory peak
+            ScheduleState temp;
+            for (const auto& nodeName : result.execution_order) {
+                if (prob.nodes.find(nodeName) != prob.nodes.end()) {
+                    const Node& node = prob.nodes.at(nodeName);
+                    temp.memory_peak = std::max((long)temp.memory_peak, (long)(temp.memory_peak + node.getPeak()));
+                    temp.computed.insert(nodeName);
+                }
+            }
+            result.memory_peak = temp.memory_peak;
+            
+            std::cout << "MILP solution: makespan = " << result.total_time 
+                     << ", memory peak = " << result.memory_peak << std::endl;
+        } else {
+            std::cout << "MILP failed to find solution, falling back to greedy" << std::endl;
+            result = greedySchedule(prob);
+        }
+        
+        return result;
+        
+    } catch (const std::exception& e) {
+        std::cerr << "MILP error: " << e.what() << std::endl;
+        std::cout << "Falling back to greedy schedule" << std::endl;
+        return greedySchedule(prob);
+    }
+}
+
+// Multi-Stage Hybrid Scheduler
+ScheduleState hybridMultiStageSchedule(const Problem& prob, double timeLimitSeconds) {
+    std::cout << "=== Multi-Stage Hybrid Scheduler ===" << std::endl;
+    
+    // Stage 1: Heuristic/Metaheuristic Stage
+    std::cout << "Stage 1: Heuristic exploration..." << std::endl;
+    
+    std::vector<ScheduleState> candidates;
+    std::vector<std::string> heuristicNames;
+    
+    // Run multiple heuristics to get diverse solutions
+    auto start_time = std::chrono::steady_clock::now();
+    double stage1_time = timeLimitSeconds * 0.3; // 30% of time for heuristics
+    
+    // 1.1 Greedy heuristic
+    auto greedy_result = greedySchedule(prob);
+    if (!greedy_result.execution_order.empty()) {
+        candidates.push_back(greedy_result);
+        heuristicNames.push_back("Greedy");
+    }
+    
+    // 1.2 Beam search with different widths
+    for (size_t width : {8, 16, 32}) {
+        auto elapsed = std::chrono::duration_cast<std::chrono::seconds>(
+            std::chrono::steady_clock::now() - start_time).count();
+        if (elapsed > stage1_time) break;
+        
+        auto beam_result = beamSearchSchedule(prob, width, 50000);
+        if (!beam_result.execution_order.empty()) {
+            candidates.push_back(beam_result);
+            heuristicNames.push_back("Beam-" + std::to_string(width));
+        }
+    }
+    
+    // 1.3 DP-Greedy with different parameters
+    for (size_t depth : {2, 4}) {
+        for (size_t branch : {4, 8}) {
+            auto elapsed = std::chrono::duration_cast<std::chrono::seconds>(
+                std::chrono::steady_clock::now() - start_time).count();
+            if (elapsed > stage1_time) break;
+            
+            auto dp_result = dpGreedySchedule(prob, depth, branch);
+            if (!dp_result.execution_order.empty()) {
+                candidates.push_back(dp_result);
+                heuristicNames.push_back("DP-" + std::to_string(depth) + "-" + std::to_string(branch));
+            }
+        }
+    }
+    
+    std::cout << "Found " << candidates.size() << " heuristic solutions" << std::endl;
+    
+    if (candidates.empty()) {
+        std::cout << "No heuristic solutions found, cannot proceed to MILP stage" << std::endl;
+        return ScheduleState{};
+    }
+    
+    // Select best heuristic solutions
+    std::sort(candidates.begin(), candidates.end(), [&](const ScheduleState& a, const ScheduleState& b) {
+        return isBetterSchedule(a, b, prob.total_memory);
+    });
+    
+    // Keep top 3 solutions for analysis
+    size_t num_candidates = std::min((size_t)3, candidates.size());
+    candidates.resize(num_candidates);
+    
+    std::cout << "Top heuristic solutions:" << std::endl;
+    for (size_t i = 0; i < candidates.size(); i++) {
+        bool feasible = candidates[i].memory_peak <= prob.total_memory;
+        std::cout << "  " << heuristicNames[i] << ": time=" << candidates[i].total_time 
+                  << ", memory=" << candidates[i].memory_peak 
+                  << "/" << prob.total_memory << (feasible ? " (feasible)" : " (infeasible)") << std::endl;
+    }
+    
+    // Stage 2: MILP Refinement Stage
+    std::cout << "Stage 2: MILP refinement..." << std::endl;
+    
+    double stage2_time = timeLimitSeconds * 0.6; // 60% of time for MILP
+    ScheduleState best_solution = candidates[0];
+    
+    try {
+        // Create Gurobi environment and model
+        GRBEnv env = GRBEnv(true);
+        env.start();
+        GRBModel model = GRBModel(env);
+        
+        // Set time limit for MILP stage
+        model.set(GRB_DoubleParam_TimeLimit, stage2_time);
+        
+        // Analyze heuristic solutions to identify "hard core" variables
+        std::set<std::string> critical_nodes;
+        std::map<std::string, std::set<int>> possible_positions;
+        
+        // Find nodes that appear in different positions across solutions
+        for (const auto& solution : candidates) {
+            for (size_t pos = 0; pos < solution.execution_order.size(); pos++) {
+                const std::string& node = solution.execution_order[pos];
+                possible_positions[node].insert(pos);
+                
+                // Mark as critical if it appears in different positions
+                if (possible_positions[node].size() > 1) {
+                    critical_nodes.insert(node);
+                }
+            }
+        }
+        
+        std::cout << "Identified " << critical_nodes.size() << " critical nodes for MILP optimization" << std::endl;
+        
+        // Create focused MILP model
+        std::vector<std::string> nodeNames;
+        for (const auto& kv : prob.nodes) {
+            nodeNames.push_back(kv.first);
+        }
+        
+        int maxTime = nodeNames.size();
+        std::map<std::string, std::vector<GRBVar>> nodeVars;
+        
+        // Create variables only for critical nodes or flexible positions
+        for (const auto& nodeName : nodeNames) {
+            nodeVars[nodeName].reserve(maxTime);
+            for (int t = 0; t < maxTime; t++) {
+                if (critical_nodes.count(nodeName) || 
+                    possible_positions[nodeName].count(t)) {
+                    nodeVars[nodeName].push_back(
+                        model.addVar(0.0, 1.0, 0.0, GRB_BINARY, 
+                                    "x_" + nodeName + "_" + std::to_string(t))
+                    );
+                } else {
+                    // Fix variable based on heuristic solution
+                    bool should_execute = false;
+                    if (!candidates[0].execution_order.empty() && 
+                        t < (int)candidates[0].execution_order.size() && 
+                        candidates[0].execution_order[t] == nodeName) {
+                        should_execute = true;
+                    }
+                    nodeVars[nodeName].push_back(
+                        model.addVar(should_execute ? 1.0 : 0.0, should_execute ? 1.0 : 0.0, 
+                                    0.0, GRB_BINARY, 
+                                    "x_" + nodeName + "_" + std::to_string(t))
+                    );
+                }
+            }
+        }
+        
+        // Makespan variable
+        GRBVar makespan = model.addVar(0.0, GRB_INFINITY, 1.0, GRB_CONTINUOUS, "makespan");
+        
+        model.update();
+        
+        // Add constraints (simplified for critical nodes)
+        
+        // Each node executed exactly once
+        for (const auto& nodeName : nodeNames) {
+            GRBLinExpr sum = 0;
+            for (int t = 0; t < maxTime; t++) {
+                sum += nodeVars[nodeName][t];
+            }
+            model.addConstr(sum == 1, "once_" + nodeName);
+        }
+        
+        // Precedence constraints
+        for (const auto& kv : prob.nodes) {
+            const std::string& nodeName = kv.first;
+            const Node& node = kv.second;
+            
+            for (const auto& inputName : node.getInputs()) {
+                if (prob.nodes.find(inputName) != prob.nodes.end()) {
+                    for (int t = 0; t < maxTime; t++) {
+                        GRBLinExpr predecessorSum = 0;
+                        for (int tau = 0; tau <= t; tau++) {
+                            if (tau < maxTime) {
+                                predecessorSum += nodeVars[inputName][tau];
+                            }
+                        }
+                        model.addConstr(predecessorSum >= nodeVars[nodeName][t], 
+                                      "prec_" + inputName + "_" + nodeName + "_" + std::to_string(t));
+                    }
+                }
+            }
+        }
+        
+        // Simplified memory constraints
+        for (int t = 0; t < maxTime; t++) {
+            GRBLinExpr memUsage = 0;
+            
+            for (const auto& kv : prob.nodes) {
+                const std::string& nodeName = kv.first;
+                const Node& node = kv.second;
+                
+                GRBLinExpr nodeExecuted = 0;
+                for (int tau = 0; tau <= t && tau < maxTime; tau++) {
+                    nodeExecuted += nodeVars[nodeName][tau];
+                }
+                
+                memUsage += nodeExecuted * node.getPeak();
+            }
+            
+            model.addConstr(memUsage <= prob.total_memory, "mem_limit_" + std::to_string(t));
+        }
+        
+        // Makespan constraints
+        for (const auto& nodeName : nodeNames) {
+            const Node& node = prob.nodes.at(nodeName);
+            for (int t = 0; t < maxTime; t++) {
+                model.addConstr(makespan >= (t + node.getTimeCost()) * nodeVars[nodeName][t], 
+                              "makespan_" + nodeName + "_" + std::to_string(t));
+            }
+        }
+        
+        // Objective: minimize makespan
+        GRBLinExpr objective = makespan;
+        model.setObjective(objective, GRB_MINIMIZE);
+        
+        // Set warm start from best heuristic solution
+        for (int i = 0; i < (int)candidates[0].execution_order.size() && i < maxTime; i++) {
+            const std::string& nodeName = candidates[0].execution_order[i];
+            if (nodeVars.find(nodeName) != nodeVars.end()) {
+                for (int t = 0; t < maxTime; t++) {
+                    nodeVars[nodeName][t].set(GRB_DoubleAttr_Start, (t == i) ? 1.0 : 0.0);
+                }
+            }
+        }
+        
+        std::cout << "Optimizing focused MILP model..." << std::endl;
+        model.optimize();
+        
+        // Extract MILP solution
+        if (model.get(GRB_IntAttr_Status) == GRB_OPTIMAL || 
+            model.get(GRB_IntAttr_Status) == GRB_TIME_LIMIT) {
+            
+            std::vector<std::pair<int, std::string>> schedule;
+            
+            for (const auto& nodeName : nodeNames) {
+                for (int t = 0; t < maxTime; t++) {
+                    if (nodeVars[nodeName][t].get(GRB_DoubleAttr_X) > 0.5) {
+                        schedule.push_back({t, nodeName});
+                        break;
+                    }
+                }
+            }
+            
+            std::sort(schedule.begin(), schedule.end());
+            
+            ScheduleState milp_result;
+            for (const auto& item : schedule) {
+                milp_result.execution_order.push_back(item.second);
+            }
+            milp_result.total_time = (long)model.get(GRB_DoubleAttr_ObjVal);
+            
+            std::cout << "MILP optimization completed: makespan = " << milp_result.total_time << std::endl;
+            best_solution = milp_result;
+        }
+        
+    } catch (const std::exception& e) {
+        std::cerr << "MILP refinement failed: " << e.what() << std::endl;
+        std::cout << "Using best heuristic solution" << std::endl;
+    }
+    
+    // Stage 3: Validation/Simulation Stage
+    std::cout << "Stage 3: Validation and simulation..." << std::endl;
+    
+    // Simulate the schedule to get accurate memory usage
+    ScheduleState validated_result;
+    validated_result.execution_order = best_solution.execution_order;
+    
+    int current_memory = 0;
+    int memory_peak = 0;
+    int total_time = 0;
+    std::unordered_set<std::string> computed;
+    std::unordered_map<std::string, int> output_memory;
+    
+    for (const auto& nodeName : validated_result.execution_order) {
+        if (prob.nodes.find(nodeName) == prob.nodes.end()) continue;
+        
+        const Node& node = prob.nodes.at(nodeName);
+        
+        // Add this node's memory requirements
+        current_memory += node.getPeak();
+        memory_peak = std::max(memory_peak, current_memory);
+        total_time += node.getTimeCost();
+        
+        // Track outputs
+        output_memory[nodeName] = node.getOutputMem();
+        computed.insert(nodeName);
+        
+        // Free inputs that are no longer needed
+        for (const auto& inputName : node.getInputs()) {
+            if (output_memory.count(inputName)) {
+                bool canFree = true;
+                // Check if any uncomputed nodes still need this input
+                for (const auto& kv : prob.nodes) {
+                    if (!computed.count(kv.first)) {
+                        for (const auto& inp : kv.second.getInputs()) {
+                            if (inp == inputName) {
+                                canFree = false;
+                                break;
+                            }
+                        }
+                        if (!canFree) break;
+                    }
+                }
+                
+                if (canFree) {
+                    current_memory -= output_memory[inputName];
+                    output_memory.erase(inputName);
+                }
+            }
+        }
+    }
+    
+    validated_result.memory_peak = memory_peak;
+    validated_result.total_time = total_time;
+    validated_result.current_memory = current_memory;
+    validated_result.computed = computed;
+    validated_result.output_memory = output_memory;
+    
+    // Validation check
+    bool is_feasible = (validated_result.memory_peak <= prob.total_memory);
+    bool is_complete = (validated_result.execution_order.size() == prob.nodes.size());
+    
+    std::cout << "Validation results:" << std::endl;
+    std::cout << "  Complete: " << (is_complete ? "Yes" : "No") << std::endl;
+    std::cout << "  Feasible: " << (is_feasible ? "Yes" : "No") << std::endl;
+    std::cout << "  Total time: " << validated_result.total_time << std::endl;
+    std::cout << "  Memory peak: " << validated_result.memory_peak 
+              << "/" << prob.total_memory << std::endl;
+    
+    if (!is_feasible && candidates.size() > 1) {
+        std::cout << "Primary solution infeasible, trying backup heuristic..." << std::endl;
+        return candidates[1]; // Return second-best heuristic solution
+    }
+    
+    return validated_result;
+}
+
+